/*
 *    Geotoolkit.org - An Open Source Java GIS Toolkit
 *    http://www.geotoolkit.org
 *
 *    (C) 2012, Open Source Geospatial Foundation (OSGeo)
 *    (C) 2012, Geomatys
 *
 *    This library is free software; you can redistribute it and/or
 *    modify it under the terms of the GNU Lesser General Public
 *    License as published by the Free Software Foundation;
 *    version 2.1 of the License.
 *
 *    This library is distributed in the hope that it will be useful,
 *    but WITHOUT ANY WARRANTY; without even the implied warranty of
 *    MERCHANTABILITY or FITNESS FOR A PARTICULAR PURPOSE.  See the GNU
 *    Lesser General Public License for more details.
 */
package org.geotoolkit.build.project.report;

import java.util.Set;
import java.util.Map;
import java.util.HashMap;
import java.util.LinkedHashSet;
import java.util.Locale;
import java.io.IOException;
import javax.measure.unit.Unit;

import org.opengis.util.GenericName;
import org.opengis.util.FactoryException;
import org.opengis.referencing.ReferenceIdentifier;
import org.opengis.referencing.crs.GeneralDerivedCRS;
import org.opengis.referencing.crs.CRSAuthorityFactory;
import org.opengis.referencing.crs.CoordinateReferenceSystem;
import org.opengis.metadata.extent.GeographicBoundingBox;
import org.opengis.parameter.ParameterDescriptor;
import org.opengis.parameter.ParameterDescriptorGroup;
import org.opengis.parameter.GeneralParameterDescriptor;

import org.geotoolkit.util.XArrays;
import org.geotoolkit.util.Deprecable;
import org.geotoolkit.util.NumberRange;
import org.geotoolkit.util.converter.Numbers;
import org.geotoolkit.measure.Latitude;
import org.geotoolkit.measure.Longitude;
import org.geotoolkit.metadata.iso.extent.DefaultGeographicBoundingBox;
import org.geotoolkit.referencing.operation.provider.*;
import org.geotoolkit.referencing.CRS;


/**
 * Updates the javadoc of provider classes in the {@link org.geotoolkit.referencing.operation.provider}
 * package. This tools need to be run manually by the developer (together with other report generators)
 * after any provider has been modified.
 *
 * @author Martin Desruisseaux (Geomatys)
 * @version 3.20
 *
 * @since 3.20
 */
public final class ProjectionParametersJavadoc extends JavadocUpdater {
    /**
     * Runs from the command line.
     *
     * @param  args Ignored.
<<<<<<< HEAD
     * @throws Exception If an error occurred while updating the source files.
     */
    public static void main(final String[] args) throws Exception {
=======
     * @throws ReflectiveOperationException Should never happen.
     * @throws IOException If an error occurred while updating the source files.
     * @throws FactoryException If an error occurred while querying the authority factory.
     */
    public static void main(final String[] args) throws ReflectiveOperationException, IOException, FactoryException {
>>>>>>> 3560dbfc
        Locale.setDefault(Locale.ENGLISH);
        final ProjectionParametersJavadoc updater = new ProjectionParametersJavadoc();
        for (final Class<?> provider : updater.parameters) {
            final ParameterDescriptorGroup parameters = (ParameterDescriptorGroup) provider.getField("PARAMETERS").get(null);
            final String module;
                 if (provider == WarpPolynomial  .class) module = "coverage/geotk-coverage";
            else if (provider == EllipsoidToGeoid.class) module = "referencing/geotk-referencing3D";
            else                                         module = "referencing/geotk-referencing";
            updater.createSummaryTable(parameters);
            updater.rewriteClassComment(module, provider,
                    "<!-- PARAMETERS " + provider.getSimpleName() + " -->",
                    "<!-- END OF PARAMETERS -->");
            updater.createGlobalTable(parameters);
            updater.rewriteMemberComment(module, provider);
        }
    }

    /**
     * The classes for which to update the javadoc.
     *
     * <b>Tip:</b> copy and paste {@link ParametersTest#parameters},
     * then replace {@code PARAMETERS} by {@code class}.
     */
    private final Class<?>[] parameters = {
        AbridgedMolodensky                .class,
        Affine                            .class,
        AlbersEqualArea                   .class,
        CassiniSoldner                    .class,
        CoordinateFrameRotation           .class,
        EllipsoidToGeocentric             .class,
        EllipsoidToGeoid                  .class, // Provided in geotk-referencing3D module.
        EquidistantCylindrical            .class,
        Exponential                       .class,
        GeocentricToEllipsoid             .class,
        GeocentricTranslation             .class,
        HotineObliqueMercator             .class,
        HotineObliqueMercator.TwoPoint    .class,
        Krovak                            .class,
        LambertAzimuthalEqualArea         .class,
        LambertConformal1SP               .class,
        LambertConformal2SP               .class,
        LambertConformal2SP.Belgium       .class,
        Logarithmic                       .class,
        LongitudeRotation                 .class,
        Mercator1SP                       .class,
        Mercator2SP                       .class,
        MillerCylindrical                 .class,
        Molodensky                        .class,
        NADCON                            .class,
        NTv2                              .class,
        NewZealandMapGrid                 .class,
        ObliqueMercator                   .class,
        ObliqueMercator.TwoPoint          .class,
        ObliqueStereographic              .class,
        Orthographic                      .class,
        PlateCarree                       .class,
        PolarStereographic                .class,
        PolarStereographic.North          .class,
        PolarStereographic.South          .class,
        PolarStereographic.VariantB       .class,
        Polyconic                         .class,
        PositionVector7Param              .class,
        PseudoMercator                    .class,
        RGF93                             .class,
        Stereographic                     .class,
        TransverseMercator                .class,
        TransverseMercator.SouthOrientated.class,
        WarpPolynomial                    .class  // Provided in the geotk-coverage module.
    };

    /**
     * Parameters to default to the latitude of origin. We can hardly detect those cases
     * automatically, since the behavior for the default value is hard-coded in Java.
     */
    private final GeneralParameterDescriptor defaultToLatitudeOfOrigin[] = {
        AlbersEqualArea            .PARAMETERS.descriptor("Latitude of 1st standard parallel"),
        LambertConformal2SP        .PARAMETERS.descriptor("Latitude of 1st standard parallel"),
        LambertConformal2SP.Belgium.PARAMETERS.descriptor("Latitude of 1st standard parallel")
    };

    /**
     * Parameters to default to the first standard parallel. We can hardly detect those
     * cases automatically, since the behavior for the default value is hard-coded in Java.
     */
    private final GeneralParameterDescriptor defaultToStandardParallel1[] = {
        AlbersEqualArea            .PARAMETERS.descriptor("Latitude of 2nd standard parallel"),
        LambertConformal2SP        .PARAMETERS.descriptor("Latitude of 2nd standard parallel"),
        LambertConformal2SP.Belgium.PARAMETERS.descriptor("Latitude of 2nd standard parallel")
    };

    /**
     * Parameters to default to the azimuth. We can hardly detect those cases automatically,
     * since the behavior for the default value is hard-coded in Java.
     */
    private final GeneralParameterDescriptor defaultToAzimuth[] = {
        ObliqueMercator      .PARAMETERS.descriptor("Angle from Rectified to Skew Grid"),
        HotineObliqueMercator.PARAMETERS.descriptor("Angle from Rectified to Skew Grid")
    };

    /**
     * The union of domain of validity of all map projections using a method of the given name.
     */
    private final Map<String, DefaultGeographicBoundingBox> domainOfValidity;

    /**
     * Creates a new instance to be used for updating the javadoc.
     */
    private ProjectionParametersJavadoc() throws IOException, FactoryException {
        super("<!-- GENERATED PARAMETERS", "*/");
        domainOfValidity = new HashMap<>();
        final CRSAuthorityFactory factory = CRS.getAuthorityFactory(Boolean.FALSE);
        for (final String code : factory.getAuthorityCodes(GeneralDerivedCRS.class)) {
            final CoordinateReferenceSystem crs;
            try {
                crs = factory.createCoordinateReferenceSystem(code);
            } catch (FactoryException e) {
                continue; // Ignore and inspect the next element.
            }
            if (crs instanceof GeneralDerivedCRS) {
                final GeographicBoundingBox candidate = CRS.getGeographicBoundingBox(crs);
                if (candidate != null) {
                    final String name = ((GeneralDerivedCRS) crs).getConversionFromBase().getMethod().getName().getCode();
                    DefaultGeographicBoundingBox validity = domainOfValidity.get(name);
                    if (validity == null) {
                        validity = new DefaultGeographicBoundingBox(candidate);
                        domainOfValidity.put(name, validity);
                    } else {
                        validity.add(candidate);
                    }
                }
            }
        }
    }

    /**
     * Creates the table that summarize the operation.
     */
    private void createSummaryTable(final ParameterDescriptorGroup group) {
        DefaultGeographicBoundingBox validity = null;
        for (final GenericName name : group.getAlias()) {
            final String tip = name.tip().toString();
            final DefaultGeographicBoundingBox candidate = domainOfValidity.get(tip);
            if (candidate != null) {
                if (validity == null) {
                    validity = new DefaultGeographicBoundingBox(candidate);
                } else {
                    validity.add(candidate);
                }
            }
        }
        lines.clear();
        lines.add("<p>The following table summarizes the parameters recognized by this provider.");
        lines.add("For a more detailed parameter list, see the {@link #PARAMETERS} constant.</p>");
        lines.add("<blockquote><p><b>Operation name:</b> {@code " + group.getName().getCode() + (validity != null ? "}" : "}</p>"));
        if (validity != null) {
            lines.add("<br><b>Area of use:</b> <font size=\"-1\">(union of CRS domains of validity from EPSG database)</font></p>");
            lines.add("<blockquote><table class=\"compact\">");
            lines.add("  <tr><td><b>in latitudes:</b></td><td class=\"onright\">" +
                    new Latitude(validity.getSouthBoundLatitude()) + "</td><td>to</td><td class=\"onright\">" +
                    new Latitude(validity.getNorthBoundLatitude()) + "</td></tr>");
            lines.add("  <tr><td><b>in longitudes:</b></td><td class=\"onright\">" +
                    new Longitude(validity.getWestBoundLongitude()) + "</td><td>to</td><td class=\"onright\">" +
                    new Longitude(validity.getEastBoundLongitude()) + "</td></tr>");
            lines.add("</table></blockquote>");
        }
        lines.add("<table class=\"geotk\">");
        lines.add("  <tr><th>Parameter Name</th><th>Default value</th></tr>");
        for (final GeneralParameterDescriptor gp : group.descriptors()) {
            final ParameterDescriptor<?> param = (ParameterDescriptor<?>) gp;
            lines.add("  <tr><td>{@code " + param.getName().getCode() + "}</td>" +
                    "<td>" + getDefaultValue(param, getUnit(param)) + "</td></tr>");
        }
        lines.add("</table></blockquote>");
    }

    /**
     * Creates the table that describe the operation, and each parameters. This table
     * includes sub-tables created by {@link #createNameTable(GeneralParameterDescriptor)}
     * and {@link #createConditionTable(ParameterDescriptor)}.
     */
    private void createGlobalTable(final ParameterDescriptorGroup group) {
        lines.clear();
        lines.add("<table class=\"geotk\" border=\"1\">");
        lines.add("  <tr><th colspan=\"2\">");
        createNameTable(group);
        lines.add("  </th></tr>");
        for (final GeneralParameterDescriptor param : group.descriptors()) {
            lines.add("  <tr><td>");
            createNameTable(param);
            lines.add("  </td><td>");
            createConditionTable((ParameterDescriptor<?>) param);
            lines.add("  </td></tr>");
        }
        lines.add("</table>");
    }

    /**
     * Creates the table of names for the given parameter. The table formatted by this
     * method will use 3 columns: headers, codespaces and codes.
     */
    private void createNameTable(final GeneralParameterDescriptor descriptor) {
        /*
         * First, build a list of names without duplicated values.
         */
        final Set<String> names = new LinkedHashSet<String>();
        names.add(toHTML(descriptor.getName()));
        for (final GenericName name : descriptor.getAlias()) {
            names.add(toHTML(name));
        }
        final int firstIdentifier = names.size();
        for (final ReferenceIdentifier identifier : descriptor.getIdentifiers()) {
            names.add(toHTML(identifier));
        }
        lines.add("    <table class=\"compact\">");
        /*
         * Adds one additional column for separating primary name, aliases and identifiers.
         */
        int i=0;
        for (final String name : names) {
            final String header;
            if      (i == 0)               header = "<b>Name:</b>";
            else if (i == firstIdentifier) header = "<b>Identifier:</b>";
            else if (i == 1)               header = "<b>Alias:</b>";
            else                           header = "";
            lines.add("      <tr><td>" + header + "</td>" + name + "</tr>");
            i++;
        }
        lines.add("    </table>");
    }

    /**
     * Creates the table of conditions for the given parameter (whatever the parameter is
     * mandatory or optional, etc.).
     */
    private void createConditionTable(final ParameterDescriptor<?> descriptor) {
        final Class<?> valueClass = descriptor.getValueClass();
        lines.add("    <table class=\"compact\">");
        lines.add("      <tr><td><b>Type:</b></td><td>{@code " + valueClass.getSimpleName() + "}</td></tr>");
        lines.add("      <tr><td><b>Obligation:</b></td><td>" + (descriptor.getMinimumOccurs() != 0 ? "mandatory" : "optional") + "</td></tr>");
        final String unit = getUnit(descriptor);
        if (Number.class.isAssignableFrom(valueClass)) {
            NumberRange<?> range = NumberRange.createBestFit(
                    (Number) descriptor.getMinimumValue(), true,
                    (Number) descriptor.getMaximumValue(), true);
            if (range == null) {
                range = new NumberRange<Double>(Double.class, null, null);
            }
            lines.add("      <tr><td><b>Value range:</b>" + "</td><td>" + range + unit + "</td></tr>");
        }
        final String defaultValue = getDefaultValue(descriptor, unit);
        if (!defaultValue.isEmpty()) {
            lines.add("      <tr><td><b>Default value:</b>" + "</td><td>" + defaultValue + "</td></tr>");
        }
        lines.add("    </table>");
    }

    /**
     * Returns the string representation of the given parameter unit,
     * or an empty string (never {@code null}) if none.
     */
    private static String getUnit(final ParameterDescriptor<?> param) {
        final Unit<?> unit = param.getUnit();
        String text;
        if (unit != null) {
            try {
                text = unit.toString();
            } catch (IllegalArgumentException e) { // Workaround for JSR-275 implementation bug.
                text = "";
            }
            if (text.equals("deg"))    text = "°";
            else if (text.equals("m")) text = " metres";
            else if (!text.isEmpty())  text = " " + text;
        } else {
            text = "";
        }
        return text;
    }

    /**
     * Returns the string representation of the given parameter default value,
     * or an empty string (never {@code null}) if none.
     */
    private String getDefaultValue(final ParameterDescriptor<?> param, final String unit) {
        Object defaultValue = param.getDefaultValue();
        if (defaultValue != null) {
            if (defaultValue instanceof Number) {
                // Trim the fractional part if unnecessary (e.g. "0.0" to "0").
                defaultValue = Numbers.finestNumber((Number) defaultValue);
            } else if (defaultValue instanceof String) {
                return "{@code \"" + defaultValue + "\"}";
            }
        } else if (param.getMinimumOccurs() == 0) {
            if (XArrays.contains(defaultToLatitudeOfOrigin, param)) {
                return "<var>latitude of origin</var>";
            } else if (XArrays.contains(defaultToStandardParallel1, param)) {
                return "<var>standard parallel 1</var>";
            } else if (XArrays.contains(defaultToAzimuth, param)) {
                return "<var>Azimuth of initial line</var>";
            } else if (param.getValueClass() == Boolean.class) {
                defaultValue = Boolean.FALSE;
            }
        }
        return (defaultValue != null) ? defaultValue + unit : "";
    }

    /**
     * Returns the HTML string for the given identifier.
     * This method uses 2 table columns.
     */
    private static String toHTML(final ReferenceIdentifier name) {
        String tip = name.getCode();
        if (((Deprecable) name).isDeprecated()) {
            tip = "<del>" + tip + "</del>";
        }
        return toHTML(name.getCodeSpace(), tip);
    }

    /**
     * Returns the HTML string for the given name.
     * This method uses 2 table columns.
     */
    private static String toHTML(final GenericName name) {
        String tip = name.tip().toString();
        if (((Deprecable) name).isDeprecated()) {
            tip = "<del>" + tip + "</del>";
        }
        return toHTML(name.head().toString(), tip);
    }

    /**
     * Returns the HTML string for the given codespace and code.
     * This method uses 2 table columns.
     */
    private static String toHTML(final String codespace, final String code) {
        // Note: use <code>, not {@code}, because the value may contain other HTML tags.
        return "<td class=\"onright\"><code>" + codespace + "</code>:</td><td class=\"onleft\"><code>" + code + "</code></td>";
    }
}<|MERGE_RESOLUTION|>--- conflicted
+++ resolved
@@ -62,17 +62,9 @@
      * Runs from the command line.
      *
      * @param  args Ignored.
-<<<<<<< HEAD
      * @throws Exception If an error occurred while updating the source files.
      */
     public static void main(final String[] args) throws Exception {
-=======
-     * @throws ReflectiveOperationException Should never happen.
-     * @throws IOException If an error occurred while updating the source files.
-     * @throws FactoryException If an error occurred while querying the authority factory.
-     */
-    public static void main(final String[] args) throws ReflectiveOperationException, IOException, FactoryException {
->>>>>>> 3560dbfc
         Locale.setDefault(Locale.ENGLISH);
         final ProjectionParametersJavadoc updater = new ProjectionParametersJavadoc();
         for (final Class<?> provider : updater.parameters) {
@@ -182,7 +174,7 @@
      */
     private ProjectionParametersJavadoc() throws IOException, FactoryException {
         super("<!-- GENERATED PARAMETERS", "*/");
-        domainOfValidity = new HashMap<>();
+        domainOfValidity = new HashMap<String, DefaultGeographicBoundingBox>();
         final CRSAuthorityFactory factory = CRS.getAuthorityFactory(Boolean.FALSE);
         for (final String code : factory.getAuthorityCodes(GeneralDerivedCRS.class)) {
             final CoordinateReferenceSystem crs;
