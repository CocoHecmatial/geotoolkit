--- conflicted
+++ resolved
@@ -59,16 +59,7 @@
      * @param actual   The root node of the XML document to compare.
      */
     public DomComparator(final Node expected, final Node actual) {
-<<<<<<< HEAD
-        assertNotNull("A non-null 'expected' node shall be specified.", expected);
-        assertNotNull("A non-null 'actual' node shall be specified.", actual);
-        expectedDoc = expected;
-        actualDoc   = actual;
-        ignoredAttributes = new HashSet<String>();
-        ignoredNodes = new HashSet<String>();
-=======
         super(expected, actual);
->>>>>>> 4ca41c12
     }
 
     /**
@@ -93,536 +84,6 @@
     public DomComparator(final Object expected, final Object actual)
             throws IOException, ParserConfigurationException, SAXException
     {
-<<<<<<< HEAD
-        this((expected instanceof Node) ? (Node) expected : read(expected),
-               (actual instanceof Node) ? (Node) actual   : read(actual));
-    }
-
-    /**
-     * Convenience method to acquire a DOM document from an input. This convenience method
-     * uses the default JRE classes, so it may not be the fastest parsing method.
-     */
-    private static Document read(final Object input)
-            throws IOException, ParserConfigurationException, SAXException
-    {
-        final InputStream stream = toInputStream(input);
-        final DocumentBuilderFactory factory = DocumentBuilderFactory.newInstance();
-        final DocumentBuilder constructeur = factory.newDocumentBuilder();
-        final Document document = constructeur.parse(stream);
-        stream.close();
-        return document;
-    }
-
-    /**
-     * Converts the given object to a stream.
-     * See the constructor javadoc for the list of allowed input type.
-     */
-    private static InputStream toInputStream(final Object input) throws IOException {
-        if (input instanceof InputStream) {
-            return (InputStream) input;
-        } else if (input instanceof File) {
-            return new FileInputStream((File) input);
-        } else if (input instanceof URI) {
-            return ((URI) input).toURL().openStream();
-        } else if (input instanceof URL) {
-            return ((URL) input).openStream();
-        } else if (input instanceof String) {
-            return new ByteArrayInputStream(input.toString().getBytes("UTF-8"));
-        } else {
-            throw new IOException("Can not handle input type: " + (input != null ? input.getClass() : input));
-        }
-    }
-
-    /**
-     * Compares the XML document specified at construction time. Before to invoke this
-     * method, users may consider to add some values to the {@link #ignoredAttributes}
-     * set.
-     */
-    public void compare() {
-        compareNode(expectedDoc, actualDoc);
-    }
-
-    /**
-     * Compares the two given nodes. This method delegates to one of the given methods depending
-     * on the expected node type:
-     * <p>
-     * <ul>
-     *   <li>{@link #compareCDATASectionNode(CDATASection, Node)}</li>
-     *   <li>{@link #compareTextNode(Text, Node)}</li>
-     *   <li>{@link #compareCommentNode(Comment, Node)}</li>
-     *   <li>{@link #compareProcessingInstructionNode(ProcessingInstruction, Node)}</li>
-     *   <li>For all other types, {@link #compareNames(Node, Node)} and
-     *       {@link #compareAttributes(Node, Node)}</li>
-     * </ul>
-     * <p>
-     * Then this method invokes itself recursively for every children,
-     * by a call to {@link #compareChildren(Node, Node)}.
-     *
-     * @param expected The expected node.
-     * @param actual The node to compare.
-     */
-    protected void compareNode(final Node expected, final Node actual) {
-        if (expected == null || actual == null) {
-            fail(formatErrorMessage(expected, actual));
-        }
-        /*
-         * Check text value for types:
-         * TEXT_NODE, CDATA_SECTION_NODE, COMMENT_NODE, PROCESSING_INSTRUCTION_NODE
-         */
-        if (expected instanceof CDATASection) {
-            compareCDATASectionNode((CDATASection) expected, actual);
-        } else if (expected instanceof Text) {
-            compareTextNode((Text) expected, actual);
-        } else if (expected instanceof Comment) {
-            compareCommentNode((Comment) expected, actual);
-        } else if (expected instanceof ProcessingInstruction) {
-            compareProcessingInstructionNode((ProcessingInstruction) expected, actual);
-        } else if (expected instanceof Attr) {
-            compareAttributeNode((Attr) expected, actual);
-        } else {
-            compareNames(expected, actual);
-            compareAttributes(expected, actual);
-        }
-        /*
-         * Check child nodes recursivly if it's not an attribut.
-         */
-        if (expected.getNodeType() != Node.ATTRIBUTE_NODE) {
-            compareChildren(expected, actual);
-        }
-    }
-
-    /**
-     * Compares a node which is expected to be of {@link Text} type. The default implementation
-     * ensures that the given node is an instance of {@link Text}, then ensures that both nodes
-     * have the same names, attributes and text content.
-     * <p>
-     * Subclasses can override this method if they need a different processing.
-     *
-     * @param expected The expected node.
-     * @param actual   The actual node.
-     */
-    protected void compareTextNode(final Text expected, final Node actual) {
-        assertInstanceOf("Actual node is not of the expected type.", Text.class, actual);
-        compareNames(expected, actual);
-        compareAttributes(expected, actual);
-        assertTextContentEquals(expected, actual);
-    }
-
-    /**
-     * Compares a node which is expected to be of {@link CDATASection} type. The default
-     * implementation ensures that the given node is an instance of {@link CDATASection},
-     * then ensures that both nodes have the same names, attributes and text content.
-     * <p>
-     * Subclasses can override this method if they need a different processing.
-     *
-     * @param expected The expected node.
-     * @param actual   The actual node.
-     */
-    protected void compareCDATASectionNode(final CDATASection expected, final Node actual) {
-        assertInstanceOf("Actual node is not of the expected type.", CDATASection.class, actual);
-        compareNames(expected, actual);
-        compareAttributes(expected, actual);
-        assertTextContentEquals(expected, actual);
-    }
-
-    /**
-     * Compares a node which is expected to be of {@link Comment} type. The default
-     * implementation ensures that the given node is an instance of {@link Comment},
-     * then ensures that both nodes have the same names, attributes and text content.
-     * <p>
-     * Subclasses can override this method if they need a different processing.
-     *
-     * @param expected The expected node.
-     * @param actual   The actual node.
-     */
-    protected void compareCommentNode(final Comment expected, final Node actual) {
-        assertInstanceOf("Actual node is not of the expected type.", Comment.class, actual);
-        compareNames(expected, actual);
-        compareAttributes(expected, actual);
-        assertTextContentEquals(expected, actual);
-    }
-
-    /**
-     * Compares a node which is expected to be of {@link ProcessingInstruction} type. The default
-     * implementation ensures that the given node is an instance of {@link ProcessingInstruction},
-     * then ensures that both nodes have the same names, attributes and text content.
-     * <p>
-     * Subclasses can override this method if they need a different processing.
-     *
-     * @param expected The expected node.
-     * @param actual   The actual node.
-     */
-    protected void compareProcessingInstructionNode(final ProcessingInstruction expected, final Node actual) {
-        assertInstanceOf("Actual node is not of the expected type.", ProcessingInstruction.class, actual);
-        compareNames(expected, actual);
-        compareAttributes(expected, actual);
-        assertTextContentEquals(expected, actual);
-    }
-
-    /**
-     * Compares a node which is expected to be of {@link Attr} type. The default
-     * implementation ensures that the given node is an instance of {@link Attr},
-     * then ensures that both nodes have the same names and text content.
-     * <p>
-     * Subclasses can override this method if they need a different processing.
-     *
-     * @param expected The expected node.
-     * @param actual   The actual node.
-     */
-    protected void compareAttributeNode(final Attr expected, final Node actual) {
-        assertInstanceOf("Actual node is not of the expected type.", Attr.class, actual);
-        compareNames(expected, actual);
-        compareAttributes(expected, actual);
-        assertTextContentEquals(expected, actual);
-    }
-
-    /**
-     * Compares the children of the given nodes. The node themselves are not compared.
-     * Children shall appear in the same order. Nodes having a name declared in the
-     * {@link #ignoredNodes} set are ignored.
-     * <p>
-     * Subclasses can override this method if they need a different processing.
-     *
-     * @param expected The expected node.
-     * @param actual The node for which to compare children.
-     */
-    protected void compareChildren(Node expected, Node actual) {
-        expected = firstNonEmptySibling(expected.getFirstChild());
-        actual   = firstNonEmptySibling(actual  .getFirstChild());
-        while (expected != null) {
-            compareNode(expected, actual);
-            expected = firstNonEmptySibling(expected.getNextSibling());
-            actual   = firstNonEmptySibling(actual  .getNextSibling());
-        }
-        if (actual != null) {
-            fail(formatErrorMessage(expected, actual));
-        }
-    }
-
-    /**
-     * Compares the names and namespaces of the given node.
-     * Subclasses can override this method if they need a different comparison.
-     *
-     * @param expected The node having the expected name and namespace.
-     * @param actual The node to compare.
-     */
-    protected void compareNames(final Node expected, final Node actual) {
-        assertPropertyEquals("namespace", expected.getNamespaceURI(), actual.getNamespaceURI(), expected, actual);
-        assertPropertyEquals("name",      expected.getNodeName(),     actual.getNodeName(),     expected, actual);
-    }
-
-    /**
-     * Compares the attributes of the given nodes.
-     * Subclasses can override this method if they need a different comparison.
-     * <p>
-     * <strong>NOTE:</strong> Current implementation requires the number of attributes to be the
-     * same only if the {@link #ignoredAttributes} set is empty. If the {@code ignoredAttributes}
-     * set is not empty, then the actual node could have more attributes than the expected node;
-     * the extra attributes are ignored. This may change in a future version if it appears to be
-     * a problem in practice.
-     *
-     * @param expected The node having the expected attributes.
-     * @param actual The node to compare.
-     */
-    protected void compareAttributes(final Node expected, final Node actual) {
-        final NamedNodeMap expectedAttributes = expected.getAttributes();
-        final NamedNodeMap actualAttributes   = actual.getAttributes();
-        final int n = (expectedAttributes != null) ? expectedAttributes.getLength() : 0;
-        if (ignoredAttributes.isEmpty()) {
-            assertPropertyEquals("nbAttributes", n,
-                    (actualAttributes != null) ? actualAttributes.getLength() : 0, expected, actual);
-        }
-        for (int i=0; i<n; i++) {
-            final Node expAttr = expectedAttributes.item(i);
-            final String ns    = expAttr.getNamespaceURI();
-            final String name  = expAttr.getNodeName();
-            if (!isIgnored(ignoredAttributes, ns, name)) {
-                final Node actAttr;
-                if (ns == null) {
-                    actAttr = actualAttributes.getNamedItem(name);
-                } else {
-                    actAttr = actualAttributes.getNamedItemNS(ns, name);
-                }
-                compareNode(expAttr, actAttr);
-            }
-        }
-    }
-
-    /**
-     * Returns {@code true} if the given node or attribute shall be ignored.
-     *
-     * @param ignored The set of node or attribute fully qualified names to ignore.
-     * @param ns      The node or attribute namespace, or {@code null}.
-     * @param name    The node or attribute name.
-     * @return        {@coce true} if the node or attribute shall be ignored.
-     */
-    private static boolean isIgnored(final Set<String> ignored, String ns, final String name) {
-        if (!ignored.isEmpty()) {
-            if (ignored.contains((ns != null) ? ns + ':' + name : name)) {
-                // Ignore a specific node (for example "xsi:schemaLocation")
-                return true;
-            }
-            if (ns == null) {
-                final int s = name.indexOf(':');
-                if (s >= 1) {
-                    ns = name.substring(0, s);
-                }
-            }
-            if (ns != null && ignored.contains(ns + ":*")) {
-                // Ignore a full namespace (typically "xmlns:*")
-                return true;
-            }
-        }
-        return false;
-    }
-
-    /**
-     * Returns the first sibling of the given node having a non-empty text content, or {@code null}
-     * if none. This method first check the given node, then check all siblings. Attribute nodes are
-     * ignored.
-     *
-     * @param  node The node to check, or {@code null}.
-     * @return The first node having a non-empty text content, or {@code null} if none.
-     */
-    private Node firstNonEmptySibling(Node node) {
-        for (; node != null; node = node.getNextSibling()) {
-            if (!isIgnored(ignoredNodes, node.getNamespaceURI(), node.getNodeName())) {
-                switch (node.getNodeType()) {
-                    // For attribute node, continue the search unconditionally.
-                    case Node.ATTRIBUTE_NODE: continue;
-
-                    // For text node, continue the search if the node is empty.
-                    case Node.TEXT_NODE: {
-                        final String text = node.getTextContent();
-                        if (text == null || text.trim().isEmpty()) {
-                            continue;
-                        }
-                        break;
-                    }
-
-                    // Ignore comment nodes only if requested.
-                    case Node.COMMENT_NODE: {
-                        if (ignoreComments) {
-                            continue;
-                        }
-                        break;
-                    }
-                }
-                // Found a node: stop the search.
-                break;
-            }
-        }
-        return node;
-    }
-
-    /**
-     * Verifies that the text content of the given nodes are equal.
-     *
-     * @param expected The node that contains the expected text.
-     * @param actual   The node that contains the actual text to verify.
-     *
-     * @since 3.20
-     */
-    protected void assertTextContentEquals(final Node expected, final Node actual) {
-        assertPropertyEquals("textContent", expected.getTextContent(), actual.getTextContent(), expected, actual);
-    }
-
-    /**
-     * Verifies that the given property (text or number) are equal, ignoring spaces. If they are
-     * not equal, then an error message is formatted using the given property name and nodes.
-     *
-     * @param property     The property being compared (typically "name", "namespace", etc.).
-     * @param expected     The property from the expected node to compare.
-     * @param actual       The property to compare to the expected one.
-     * @param expectedNode The node from which the expected property has been fetched.
-     * @param actualNode   The node being compared to the expected node.
-     *
-     * @since 3.20
-     */
-    protected void assertPropertyEquals(final String property, Comparable<?> expected, Comparable<?> actual,
-            final Node expectedNode, final Node actualNode)
-    {
-        expected = trim(expected);
-        actual   = trim(actual);
-        if ((expected != actual) && (expected == null || !expected.equals(actual))) {
-            // Before to declare a test failure, compares again as numerical values if possible.
-            if (tolerance > 0 && abs(doubleValue(expected) - doubleValue(actual)) <= tolerance) {
-                return;
-            }
-            final StringBuilder buffer = new StringBuilder(1024).append("Expected ")
-                    .append(property).append(" \"")
-                    .append(expected).append("\" but got \"")
-                    .append(actual).append("\" for nodes:\n");
-            formatErrorMessage(buffer, expectedNode, actualNode);
-            fail(buffer.toString());
-        }
-    }
-
-    /**
-     * Trims the leading and trailing spaces in the given property
-     * if it is actually a {@link String} object.
-     */
-    private static Comparable<?> trim(final Comparable<?> property) {
-        return (property instanceof String) ? ((String) property).trim() : property;
-    }
-
-    /**
-     * Parses the given text as a number. If the given text is null or can not be parsed,
-     * returns {@code NaN}. This is used only if a {@linkplain #tolerance} threshold greater
-     * than zero has been provided.
-     */
-    private static double doubleValue(final Comparable<?> property) {
-        if (property instanceof Number) {
-            return ((Number) property).doubleValue();
-        }
-        if (property instanceof CharSequence) try {
-            return Double.parseDouble(property.toString());
-        } catch (NumberFormatException e) {
-            // Ignore, as specified in method javadoc.
-        }
-        return Double.NaN;
-    }
-
-    /**
-     * Formats an error message for a node mismatch. The message will contain a string
-     * representation of the expected and actual node.
-     *
-     * @param expected The expected node.
-     * @param result   The actual node.
-     * @return         An error message containing the expected and actual node.
-     */
-    protected static String formatErrorMessage(final Node expected, final Node result) {
-        final StringBuilder buffer = new StringBuilder(1024).append("Nodes are not equal:\n");
-        formatErrorMessage(buffer, expected, result);
-        return buffer.toString();
-    }
-
-    /**
-     * Formats in the given buffer an error message for a node mismatch.
-     */
-    private static void formatErrorMessage(final StringBuilder buffer, final Node expected, final Node result) {
-        formatNode(buffer.append("Expected node: "), expected);
-        formatNode(buffer.append("Actual node:   "), result);
-
-        buffer.append("Expected hierarchy:\n");
-        final List<String> hierarchy = formatHierarchy(buffer, expected, null);
-        buffer.append("Actual hierarchy:\n");
-        formatHierarchy(buffer, result, hierarchy);
-    }
-
-    /**
-     * Appends to the given buffer the string representation of the node hierarchy.
-     * The first line will contains the root of the tree. Other lines will contain
-     * the child down in the hierarchy until the given node, inclusive.
-     * <p>
-     * This method formats only a summary if the hierarchy is equals to the expected one.
-     *
-     * @param buffer   The buffer in which to append the formatted hierarchy.
-     * @param node     The node for which to format the parents.
-     * @param expected The expected hierarchy, or {@code null} if unknown.
-     */
-    private static List<String> formatHierarchy(final StringBuilder buffer, Node node,
-            final List<String> expected)
-    {
-        final List<String> hierarchy = new ArrayList<String>();
-        while (node != null) {
-            hierarchy.add(node.getNodeName());
-            node = node.getParentNode();
-        }
-        if (hierarchy.equals(expected)) {
-            buffer.append("\u2514\u2500Same as expected\n");
-        } else {
-            int indent = 2;
-            for (int i=hierarchy.size(); --i>=0;) {
-                for (int j=indent; --j>=0;) {
-                    buffer.append('\u00A0');
-                }
-                buffer.append("\u2514\u2500").append(hierarchy.get(i)).append('\n');
-                indent += 4;
-            }
-        }
-        return hierarchy;
-    }
-
-    /**
-     * Appends to the given buffer a string representation of the given node.
-     * The string representation is terminated by a line feed.
-     *
-     * @param buffer The buffer in which to append the formatted node.
-     * @param node   The node to format.
-     */
-    private static void formatNode(final StringBuilder buffer, final Node node) {
-        if (node == null) {
-            buffer.append("(no node)\n");
-            return;
-        }
-        // Format the text content, together with the text content of the
-        // child if there is exactly one child.
-        final String ns = node.getNamespaceURI();
-        if (ns != null) {
-            buffer.append(ns).append(':');
-        }
-        buffer.append(node.getNodeName());
-        boolean hasText = appendTextContent(buffer, node);
-        final NodeList children = node.getChildNodes();
-        int numChildren = 0;
-        if (children != null) {
-            numChildren = children.getLength();
-            if (numChildren == 1 && !hasText) {
-                hasText = appendTextContent(buffer, children.item(0));
-            }
-        }
-
-        // Format the number of children and the number of attributes, if any.
-        String separator = " (";
-        if (numChildren != 0) {
-            buffer.append(separator).append("nbChild=").append(numChildren);
-            separator = ", ";
-        }
-        final NamedNodeMap atts = node.getAttributes();
-        int numAtts = 0;
-        if (atts != null) {
-            numAtts = atts.getLength();
-            if (numAtts != 0) {
-                buffer.append(separator).append("nbAtt=").append(numAtts);
-                separator = ", ";
-            }
-        }
-        if (!separator.equals(" (")) {
-            buffer.append(')');
-        }
-
-        // Format all attributes, if any.
-        separator = " [";
-        for (int i=0; i<numAtts; i++) {
-            buffer.append(separator).append(atts.item(i));
-            separator = ", ";
-        }
-        if (!separator.equals(" [")) {
-            buffer.append(']');
-        }
-        buffer.append('\n');
-    }
-
-    /**
-     * Appends the text content of the given node only if the node is an instance of {@link Text}
-     * or related type ({@link CDATASection}, {@link Comment} or {@link ProcessingInstruction}).
-     * Otherwise this method does nothing.
-     *
-     * @param  buffer The buffer in which to append text content.
-     * @param  node   The node for which to append text content.
-     * @return {@code true} if a text has been formatted.
-     */
-    private static boolean appendTextContent(final StringBuilder buffer, final Node node) {
-        if (node instanceof Text || node instanceof CDATASection ||
-                node instanceof Comment || node instanceof ProcessingInstruction)
-        {
-            buffer.append("=\"").append(node.getTextContent()).append('"');
-            return true;
-        }
-        return false;
-=======
         super(expected, actual);
->>>>>>> 4ca41c12
     }
 }