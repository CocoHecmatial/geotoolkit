--- conflicted
+++ resolved
@@ -142,7 +142,6 @@
             final int bandIndex = indexOf(query.band);
             final int nameIndex = indexOf(query.name);
             final int unitIndex = indexOf(query.units);
-<<<<<<< HEAD
             final ResultSet results = statement.executeQuery();
             while (results.next()) {
                 final String name = results.getString(nameIndex);
@@ -159,7 +158,7 @@
                         } catch (ParseException e) {
                             // The constructor of this exception will close the ResultSet.
                             final IllegalRecordException ex = new IllegalRecordException(errors().getString(
-                                    Errors.Keys.UNPARSABLE_STRING_$2, "unit(" + unitSymbol + ')',
+                                    Errors.Keys.UNPARSABLE_STRING_2, "unit(" + unitSymbol + ')',
                                     unitSymbol.substring(Math.max(0, e.getErrorOffset()))),
                                     this, results, unitIndex, name);
                             ex.initCause(e);
@@ -176,46 +175,8 @@
                 if (band != ++numSampleDimensions) {
                     // The constructor of this exception will close the ResultSet.
                     throw new IllegalRecordException(errors().getString(
-                            Errors.Keys.NON_CONSECUTIVE_BANDS_$2, numSampleDimensions, band),
+                            Errors.Keys.NON_CONSECUTIVE_BANDS_2, numSampleDimensions, band),
                             this, results, bandIndex, format);
-=======
-            try (ResultSet results = statement.executeQuery()) {
-                while (results.next()) {
-                    final String name = results.getString(nameIndex);
-                    final int    band = results.getInt   (bandIndex); // First band is 1.
-                    String unitSymbol = results.getString(unitIndex);
-                    Unit<?> unit = null;
-                    if (unitSymbol != null) {
-                        unitSymbol = unitSymbol.trim();
-                        if (unitSymbol.isEmpty()) {
-                            unit = Unit.ONE;
-                        } else {
-                            try {
-                                unit = (Unit<?>) getUnitFormat().parseObject(unitSymbol);
-                            } catch (ParseException e) {
-                                // The constructor of this exception will close the ResultSet.
-                                final IllegalRecordException ex = new IllegalRecordException(errors().getString(
-                                        Errors.Keys.UNPARSABLE_STRING_2, "unit(" + unitSymbol + ')',
-                                        unitSymbol.substring(Math.max(0, e.getErrorOffset()))),
-                                        this, results, unitIndex, name);
-                                ex.initCause(e);
-                                throw ex;
-                            }
-                        }
-                    }
-                    if (numSampleDimensions >= names.length) {
-                        names = Arrays.copyOf(names, names.length*2);
-                        units = Arrays.copyOf(units, units.length*2);
-                    }
-                    names[numSampleDimensions] = name;
-                    units[numSampleDimensions] = unit;
-                    if (band != ++numSampleDimensions) {
-                        // The constructor of this exception will close the ResultSet.
-                        throw new IllegalRecordException(errors().getString(
-                                Errors.Keys.NON_CONSECUTIVE_BANDS_2, numSampleDimensions, band),
-                                this, results, bandIndex, format);
-                    }
->>>>>>> d18e6578
                 }
             }
             results.close();
