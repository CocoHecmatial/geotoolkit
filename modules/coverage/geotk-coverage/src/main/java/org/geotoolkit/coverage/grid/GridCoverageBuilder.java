--- conflicted
+++ resolved
@@ -315,13 +315,6 @@
      *
      * @param flag One of {@link GeneralGridGeometry} constants.
      */
-<<<<<<< HEAD
-    public GridCoverageBuilder(final GridCoverageFactory factory) {
-        this.factory = factory;
-        variables = new ArrayList<Variable>();
-        width  = 256;
-        height = 256;
-=======
     private GeneralGridGeometry gridGeometry(final int flag) {
         if (gridGeometry instanceof GeneralGridGeometry) {
             final GeneralGridGeometry gg = (GeneralGridGeometry) gridGeometry;
@@ -330,7 +323,6 @@
             }
         }
         return null;
->>>>>>> 556cddf1
     }
 
     /**
@@ -995,7 +987,7 @@
      */
     private List<Variable> variables() {
         if (variables == null) {
-            variables = new ArrayList<>();
+            variables = new ArrayList<Variable>();
         }
         return variables;
     }
