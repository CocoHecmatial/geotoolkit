/*
 *    Geotoolkit.org - An Open Source Java GIS Toolkit
 *    http://www.geotoolkit.org
 *
 *    (C) 2008-2011, Open Source Geospatial Foundation (OSGeo)
 *    (C) 2009-2011, Geomatys
 *
 *    This library is free software; you can redistribute it and/or
 *    modify it under the terms of the GNU Lesser General Public
 *    License as published by the Free Software Foundation;
 *    version 2.1 of the License.
 *
 *    This library is distributed in the hope that it will be useful,
 *    but WITHOUT ANY WARRANTY; without even the implied warranty of
 *    MERCHANTABILITY or FITNESS FOR A PARTICULAR PURPOSE.  See the GNU
 *    Lesser General Public License for more details.
 */
package org.geotoolkit.coverage.grid;

import java.util.Map;
import java.util.Random;
import java.util.TreeMap;
import java.util.Arrays;
import java.awt.Dimension;
import java.awt.Rectangle;
import java.awt.image.ColorModel;
import java.awt.image.SampleModel;
import java.awt.image.RenderedImage;
import java.awt.image.BufferedImage;
import java.awt.image.WritableRaster;
import java.awt.image.IndexColorModel;
import java.io.File;
import java.io.IOException;
import javax.imageio.ImageIO;
import javax.measure.unit.Unit;
import javax.media.jai.PlanarImage;

import org.opengis.geometry.Envelope;
import org.opengis.geometry.MismatchedDimensionException;
import org.opengis.util.FactoryException;
import org.opengis.coverage.SampleDimension;
import org.opengis.coverage.grid.GridCoverage;
import org.opengis.coverage.grid.GridGeometry;
import org.opengis.coverage.grid.GridEnvelope;
import org.opengis.referencing.datum.PixelInCell;
import org.opengis.referencing.crs.CoordinateReferenceSystem;
import org.opengis.referencing.operation.MathTransform;
import org.opengis.referencing.operation.MathTransform1D;
import org.opengis.referencing.operation.TransformException;

import org.geotoolkit.lang.Builder;
import org.geotoolkit.util.Cloneable;
import org.geotoolkit.util.NumberRange;
import org.geotoolkit.util.ArgumentChecks;
import org.geotoolkit.factory.Hints;
import org.geotoolkit.measure.Units;
import org.geotoolkit.coverage.Category;
import org.geotoolkit.coverage.GridSampleDimension;
import org.geotoolkit.geometry.Envelopes;
import org.geotoolkit.geometry.GeneralEnvelope;
import org.geotoolkit.geometry.ImmutableEnvelope;
import org.geotoolkit.referencing.CRS;
import org.geotoolkit.referencing.operation.transform.AffineTransform2D;
import org.geotoolkit.referencing.operation.transform.LinearTransform1D;
import org.geotoolkit.referencing.operation.transform.LogarithmicTransform1D;
import org.geotoolkit.resources.Errors;


/**
 * Helper class for the creation of {@link GridCoverage2D} instances. This builder can creates the
 * parameters to be given to {@linkplain GridCoverage2D#GridCoverage2D(CharSequence, PlanarImage,
 * GridGeometry2D, GridSampleDimension[], GridCoverage[], Map, Hints) grid coverage constructor}
 * from simpler parameters given to this builder.
 * <p>
 * The builder supports the following properties:
 * <p>
 * <table border="1" cellspacing="0" cellpadding="1">
 *   <tr bgcolor="lightblue">
 *     <th>Properties</th>
 *     <th>Can be set from</th>
 *     <th>Default value</th>
 *   </tr><tr>
 *     <td>&nbsp;{@link #crs}&nbsp;</td>
 *     <td>&nbsp;{@linkplain #setCoordinateReferenceSystem(CoordinateReferenceSystem) CRS instance} or
 *               {@linkplain #setCoordinateReferenceSystem(String) authority code}&nbsp;</td>
 *     <td>&nbsp;</td>
 *   </tr><tr>
 *     <td>&nbsp;{@link #envelope}&nbsp;</td>
 *     <td>&nbsp;{@linkplain #setEnvelope(Envelope) Envelope instance} or
 *               {@linkplain #setEnvelope(double[]) ordinate values}&nbsp;</td>
 *     <td>&nbsp;</td>
 *   </tr><tr>
 *     <td>&nbsp;{@link #extent}&nbsp;</td>
 *     <td>&nbsp;{@linkplain #setExtent(GridEnvelope) Grid envelope instance} or
 *               {@linkplain #setExtent(int[]) spans} (image width and height)&nbsp;</td>
 *     <td>&nbsp;</td>
 *   </tr><tr>
 *     <td>&nbsp;{@link #pixelAnchor}&nbsp;</td>
 *     <td>&nbsp;{@linkplain #setPixelAnchor(PixelInCell) Code list value}&nbsp;</td>
 *     <td>&nbsp;&nbsp;{@link PixelInCell#CELL_CENTER}</td>
 *   </tr><tr>
 *     <td>&nbsp;{@link #gridToCRS}&nbsp;</td>
 *     <td>&nbsp;{@linkplain #setGridToCRS(MathTransform) Transform instance} or
 *               {@linkplain #setGridToCRS(double, double, double, double, double, double) affine transform coefficients}&nbsp;</td>
 *     <td>&nbsp;</td>
 *   </tr><tr>
 *     <td>&nbsp;{@link #gridGeometry}&nbsp;</td>
 *     <td>&nbsp;{@linkplain #setGridGeometry(GridGeometry) Grid geometry instance}&nbsp;</td>
 *     <td>&nbsp;</td>
 *   </tr><tr>
 *     <td>&nbsp;{@link #numBands}&nbsp;</td>
 *     <td>&nbsp;{@linkplain #setNumBands(int) Positive integer}&nbsp;</td>
 *     <td>&nbsp;1&nbsp;</td>
 *   </tr><tr>
 *     <td>&nbsp;{@link Variable#name}&nbsp;</td>
 *     <td>&nbsp;{@linkplain Variable#setName(CharSequence) Character sequence}&nbsp;</td>
 *     <td>&nbsp;</td>
 *   </tr><tr>
 *     <td>&nbsp;{@link Variable#unit}&nbsp;</td>
 *     <td>&nbsp;{@linkplain Variable#setUnit(Unit) Unit instance} or
 *               {@linkplain Variable#setUnit(String) unit symbol}&nbsp;</td>
 *     <td>&nbsp;</td>
 *   </tr><tr>
 *     <td>&nbsp;{@link Variable#sampleRange}&nbsp;</td>
 *     <td>&nbsp;{@linkplain Variable#setSampleRange(NumberRange) Range instance} or
 *               {@linkplain Variable#setSampleRange(int, int) lower and upper values}&nbsp;</td>
 *     <td>&nbsp;[0&hellip;256[&nbsp;</td>
 *   </tr><tr>
 *     <td>&nbsp;{@link Variable#transform}&nbsp;</td>
 *     <td>&nbsp;{@linkplain Variable#setTransform(MathTransform1D) Transform instance} or
 *               {@linkplain Variable#setLinearTransform(double, double) coefficients}&nbsp;</td>
 *     <td>&nbsp;{@link LinearTransform1D#IDENTITY}&nbsp;</td>
 *   </tr><tr>
 *     <td>&nbsp;{@link Variable#sampleDimension}&nbsp;</td>
 *     <td>&nbsp;{@linkplain Variable#setSampleDimension(SampleDimension) Sample dimension instance} or
 *               {@linkplain #setSampleDimensions(SampleDimension[]) array}&nbsp;</td>
 *     <td>&nbsp;</td>
 *   </tr><tr>
 *     <td>&nbsp;{@code image}&nbsp;</td>
 *     <td>&nbsp;{@linkplain #setRenderedImage(RenderedImage) Rendered image instance}&nbsp;</td>
 *     <td>&nbsp;</td>
 *   </tr>
 * </table>
 *
 * {@section Usage example}
 * {@preformat java
 *     GridCoverageBuilder builder = new GridCoverageBuilder();
 *     builder.setCoordinateReferenceSystem("EPSG:4326");
 *     builder.setEnvelope(-60, 40, -50, 50);
 *     builder.setExtent(600, 400);
 *
 *     // Use sample values in the range 0 inclusive to 20000 exclusive
 *     // and define elevation in metres as sample / 10.
 *     builder.variable(0).setName("Elevation");
 *     builder.variable(0).setUnit(SI.METRE);
 *     builder.variable(0).setSampleRange(0, 20000);
 *     builder.variable(0).setLinearTransform(0.1, 0);
 *     builder.variable(0).addNodataValue("No data", 32767);
 *
 *     // Gets a 600×400 pixels (the extent) image, then draw something on it.
 *     Graphics2D gr = ((BufferedImage) builder.getRenderedImage()).createGraphics();
 *     gr.draw(...);
 *     gr.dispose();
 *
 *     // Gets the coverage.
 *     GridCoverage2D coverage = builder.getGridCoverage2D();
 * }
 *
 * @author Martin Desruisseaux (IRD, Geomatys)
 * @since 2.5
 *
 * @version 3.20
 * @module
 */
public class GridCoverageBuilder extends Builder<GridCoverage> {
    /**
     * The default {@linkplain Variable#sampleRange}.
     */
    static final NumberRange<Integer> DEFAULT_RANGE = NumberRange.create(0, true, 256, false);

    /**
     * The coverage name, or {@code null} if unspecified. This field is non-null only if the name
     * has been {@linkplain #setName(CharSequence) explicitely specified} by the user. The values
     * inferred from other attributes are not stored in this field.
     *
     * @see #getName()
     * @see #setName(CharSequence)
     *
     * @since 3.20
     */
    protected CharSequence name;

    /**
     * The coordinate reference system, or {@code null} if unspecified. This field is non-null only
     * if the CRS has been {@linkplain #setCoordinateReferenceSystem(CoordinateReferenceSystem)
     * explicitely specified} by the user. The values inferred from other attributes are not stored
     * in this field.
     *
     * @see #getCoordinateReferenceSystem()
     * @see #setCoordinateReferenceSystem(CoordinateReferenceSystem)
     * @see #setCoordinateReferenceSystem(String)
     *
     * @since 3.20
     */
    protected CoordinateReferenceSystem crs;

    /**
     * The envelope, including coordinate reference system, or {@code null} if unspecified. This
     * field is non-null only if the envelope has been {@linkplain #setEnvelope(Envelope) explicitely
     * specified} by the user. The values inferred from other attributes are not stored in this field.
     *
     * @see #getEnvelope()
     * @see #setEnvelope(Envelope)
     * @see #setEnvelope(double[])
     *
     * @since 3.20 (derived from 2.5)
     */
    protected Envelope envelope;

    /**
     * The grid extent, or {@code null} if unspecified. This field is non-null only if the extent
     * has been {@linkplain #setExtent(GridEnvelope) explicitely specified} by the user. The values
     * inferred from other attributes are not stored in this field.
     *
     * @see #getExtent()
     * @see #setExtent(GridEnvelope)
     * @see #setExtent(int[])
     *
     * @since 3.20
     */
    protected GridEnvelope extent;

    /**
     * The <cite>grid to CRS</cite> transform, or {@code null} if unspecified. This field is non-null
     * only if the transform has been {@linkplain #setGridToCRS(MathTransform) explicitely specified}
     * by the user. The values inferred from other attributes are not stored in this field.
     *
     * @see #getGridToCRS()
     * @see #setGridToCRS(MathTransform)
     * @see #setGridToCRS(double, double, double, double, double, double)
     *
     * @since 3.20
     */
    protected MathTransform gridToCRS;

    /**
     * Whatever the {@link #gridToCRS} transform maps pixel center or pixel corner. This field is
     * non-null only if it has been {@linkplain #setPixelAnchor(PixelInCell) explicitely specified}
     * by the user. The values inferred from other attributes are not stored in this field.
     *
     * @see #getPixelAnchor()
     * @see #setPixelAnchor(PixelInCell)
     *
     * @since 3.20
     */
    protected PixelInCell pixelAnchor;

    /**
     * The grid geometry, or {@code null} if unspecified. This field is non-null only if the grid
     * geometry has been {@linkplain #setGridGeometry(GridGeometry) explicitely specified} by the
     * user. The values inferred from other attributes are not stored in this field.
     *
     * @see #getGridGeometry()
     * @see #setGridGeometry(GridGeometry)
     *
     * @since 3.20
     */
    protected GridGeometry gridGeometry;

    /**
     * The grid geometry calculated from other properties, or {@code null} if none.
     *
     * @since 3.20
     */
    private transient GridGeometry cachedGridGeometry;

    /**
     * Number of bands (sample dimensions), or 0 if unspecified. This field is non-zero only if
     * the number of bands has been {@linkplain #setNumBands(int) explicitely specified} by the
     * user, or {@linkplain #variable(int) variables were created}. The values inferred from other
     * attributes are not stored in this field.
     *
     * @see #getNumBands()
     * @see #setNumBands(int)
     *
     * @since 3.20
     */
    protected int numBands;

    /**
     * The list of variables created by the user, or {@code null} if unspecified. If non-null,
     * each element in this list will determine a {@linkplain GridSampleDimension grid sample
     * dimension} in the coverage to create.
     *
     * @see #variable(int)
     *
     * @since 3.20 (derived from 2.5)
     */
    private Variable[] variables;

    /**
     * The sample dimensions created from the {@link #variables} array, or {@code null}
     * if none or not yet computed. If every sample dimensions are actually instances of
     * {@link GridSampleDimension}, then the array type is {@code GridSampleDimension[]}.
     *
     * @see #getSampleDimensions()
     *
     * @since 3.20
     */
    private transient SampleDimension[] sampleDimensions;

    /**
     * The image. Will be created only when first needed.
     */
    private RenderedImage image;

    /**
     * The grid coverage. Will be created only when first needed.
     */
    private GridCoverage2D coverage;

    /**
     * Creates a uninitialized builder. All fields values are {@code null}.
     */
    public GridCoverageBuilder() {
    }

    /**
     * Returns the coverage name. If no name has been {@linkplain #setName(CharSequence) explicitly
     * defined}, then this method returns the first non-null name of a {@linkplain #variable(int)},
     * if any.
     *
     * @return The coverage name, or {@code null}.
     *
     * @see GridCoverage2D#getName()
     *
     * @since 3.20
     */
    public CharSequence getName() {
        CharSequence value = name;
        if (value == null) {
            final Variable[] variables = this.variables;
            for (int i=0; i<numBands; i++) {
                final Variable var = variables[i];
                if (var != null) {
                    value = var.getName();
                    if (value != null) {
                        break;
                    }
                }
            }
        }
        return value;
    }

    /**
     * Sets the coverage name.
     *
     * @param name The new name, or {@code null}.
     *
     * @since 3.20
     */
    public void setName(final CharSequence name) {
        this.name = name;
    }

    /**
     * Convenience method for checking object dimension validity.
     * This method is usually invoked for argument checking.
     *
     * @param  name The name of the argument to check.
     * @param  dimension The object dimension.
     * @param  expectedDimension The Expected dimension for the object.
     * @throws MismatchedDimensionException if the object doesn't have the expected dimension.
     */
    private static void ensureDimensionMatch(final String name, final int dimension,
            final int expectedDimension) throws MismatchedDimensionException
    {
        if (dimension != expectedDimension) {
            throw new MismatchedDimensionException(Errors.format(Errors.Keys.MISMATCHED_DIMENSION_$3,
                        name, dimension, expectedDimension));
        }
    }

    /**
     * Returns {@link #gridGeometry} only if it is an instance of {@link GeneralGridGeometry}
     * and the property indicated by the given flag is defined, or {@code null} otherwise.
     *
     * @param flag One of {@link GeneralGridGeometry} constants.
     */
    private GeneralGridGeometry gridGeometry(final int flag) {
        if (gridGeometry instanceof GeneralGridGeometry) {
            final GeneralGridGeometry gg = (GeneralGridGeometry) gridGeometry;
            if (gg.isDefined(flag)) {
                return gg;
            }
        }
        return null;
    }

    /**
     * Returns the current coordinate reference system. If no CRS has been
     * {@linkplain #setCoordinateReferenceSystem(CoordinateReferenceSystem) explicitly defined},
     * then this method returns the {@linkplain #envelope} CRS or the {@linkplain #gridGeometry
     * grid geometry} CRS.
     *
     * @return The current CRS, or {@code null} if unspecified and can not be inferred.
     *
     * @see #crs
     * @see Envelope#getCoordinateReferenceSystem()
     * @see GridGeometry2D#getCoordinateReferenceSystem()
     * @see GridCoverage2D#getCoordinateReferenceSystem()
     */
    public CoordinateReferenceSystem getCoordinateReferenceSystem() {
        final CoordinateReferenceSystem crs = this.crs;
        if (crs == null) {
            final Envelope env = getEnvelope();
            if (env != null) {
                return env.getCoordinateReferenceSystem();
            }
            final GeneralGridGeometry gridGeometry = gridGeometry(GeneralGridGeometry.CRS);
            if (gridGeometry != null) {
                return gridGeometry.getCoordinateReferenceSystem();
            }
        }
        return crs;
    }

    /**
     * Sets the coordinate reference system to the specified value. If an
     * {@linkplain #setEnvelope(Envelope) envelope was previously defined},
     * then it will be reprojected to the new CRS.
     *
     * @param  crs The new CRS to use, or {@code null}.
     * @throws IllegalArgumentException if the CRS is illegal for the
     *         {@linkplain #getEnvelope() current envelope}.
     *
     * @see #crs
     * @see Envelopes#transform(Envelope, CoordinateReferenceSystem)
     */
    public void setCoordinateReferenceSystem(final CoordinateReferenceSystem crs)
            throws IllegalArgumentException
    {
        if (crs != null) {
            final int dimension = crs.getCoordinateSystem().getDimension();
            final MathTransform gridToCRS = this.gridToCRS;
            if (gridToCRS != null) {
                ensureDimensionMatch("crs", dimension, gridToCRS.getSourceDimensions());
            }
            final Envelope oldEnvelope = envelope;
            if (oldEnvelope != null) {
                ensureDimensionMatch("crs", dimension, oldEnvelope.getDimension());
                try {
                    envelope = Envelopes.transform(oldEnvelope, crs);
                } catch (TransformException exception) {
                    throw new IllegalArgumentException(Errors.format(
                            Errors.Keys.ILLEGAL_COORDINATE_REFERENCE_SYSTEM), exception);
                }
                if (envelope.getCoordinateReferenceSystem() != crs) {
                    envelope = new ImmutableEnvelope(crs, envelope);
                }
            }
        }
        this.crs = crs; // Assign only after success.
        gridGeometryChanged();
    }

    /**
     * Sets the coordinate reference system to the specified authority code. This convenience
     * method gives a preference to axis in (<var>longitude</var>, <var>latitude</var>) order.
     *
     * @param  code The authority code of the CRS to use.
     * @throws IllegalArgumentException if the given authority code is illegal.
     *
     * @see #crs
     * @see CRS#decode(String, boolean)
     */
    public void setCoordinateReferenceSystem(final String code) throws IllegalArgumentException {
        final CoordinateReferenceSystem crs;
        try {
            crs = CRS.decode(code, true);
        } catch (FactoryException exception) {
            throw new IllegalArgumentException(Errors.format(
                    Errors.Keys.ILLEGAL_COORDINATE_REFERENCE_SYSTEM), exception);
        }
        setCoordinateReferenceSystem(crs);
    }

    /**
     * Returns the current envelope. If no envelope has been {@linkplain #setEnvelope(Envelope)
     * explicitly defined}, then this method returns the {@linkplain #gridGeometry grid geometry}
     * envelope.
     *
     * @return A copy of the current envelope, or {@code null} if unspecified and can not be inferred.
     *
     * @see #envelope
     * @see GridGeometry2D#getEnvelope()
     * @see GridCoverage2D#getEnvelope()
     */
    public Envelope getEnvelope() {
        final Envelope envelope = this.envelope;
        if (envelope != null) {
            if (envelope instanceof Cloneable) {
                return (Envelope) ((Cloneable) envelope).clone();
            }
        } else {
            final GeneralGridGeometry gridGeometry = gridGeometry(GeneralGridGeometry.ENVELOPE);
            if (gridGeometry != null) {
                return gridGeometry.getEnvelope();
            }
        }
        return envelope;
    }

    /**
     * Sets the envelope to the specified value. If a CRS has been
     * {@linkplain #setCoordinateReferenceSystem(CoordinateReferenceSystem) explicitely defined},
     * then the given envelope will be reprojected to that CRS.
     *
     * @param  envelope The new envelope to use, or {@code null}.
     * @throws IllegalArgumentException if the envelope is illegal for the CRS.
     *
     * @see #envelope
     * @see Envelopes#transform(Envelope, CoordinateReferenceSystem)
     */
    public void setEnvelope(final Envelope envelope) throws IllegalArgumentException {
        Envelope newValue = envelope;
        if (newValue != null) {
            final int dimension = newValue.getDimension();
            final MathTransform gridToCRS = this.gridToCRS;
            if (gridToCRS != null) {
                ensureDimensionMatch("envelope", dimension, gridToCRS.getTargetDimensions());
            }
            final CoordinateReferenceSystem crs = this.crs;
            if (crs != null) {
                ensureDimensionMatch("envelope", dimension, crs.getCoordinateSystem().getDimension());
                try {
                    newValue = Envelopes.transform(newValue, crs);
                } catch (TransformException exception) {
                    throw new IllegalArgumentException(Errors.format(
                            Errors.Keys.ILLEGAL_COORDINATE_REFERENCE_SYSTEM), exception);
                }
                if (newValue.getCoordinateReferenceSystem() != crs) {
                    newValue = new ImmutableEnvelope(crs, newValue);
                }
            }
            if (newValue == envelope) {
                newValue = ImmutableEnvelope.castOrCopy(newValue);
            }
        }
        this.envelope = newValue;
        gridGeometryChanged();
    }

    /**
     * Sets the envelope to the specified values, which must be the lower corner coordinates
     * followed by upper corner coordinates. The number of arguments provided shall be twice
     * the envelope dimension, and minimum shall not be greater than maximum.
     * <p>
     * <b>Example:</b>
     * (<var>x</var><sub>min</sub>, <var>y</var><sub>min</sub>, <var>z</var><sub>min</sub>,
     *  <var>x</var><sub>max</sub>, <var>y</var><sub>max</sub>, <var>z</var><sub>max</sub>)
     *
     * @param  ordinates The ordinates of the new envelope to use.
     * @throws IllegalArgumentException if the envelope is illegal.
     */
    public void setEnvelope(final double... ordinates) throws IllegalArgumentException {
        final CoordinateReferenceSystem crs = this.crs;
        final GeneralEnvelope env;
        if (crs != null) {
            env = new GeneralEnvelope(crs);
        } else {
            env = new GeneralEnvelope(ordinates.length / 2);
        }
        env.setEnvelope(ordinates);
        setEnvelope(env);
    }

    /**
     * Returns the current grid extent. If no extent has been {@linkplain #setExtent(GridEnvelope)
     * explicitly defined}, then this method returns the {@linkplain #gridGeometry grid geometry}
     * extent.
     *
     * @return The current grid extent, or {@code null} if unspecified and can not be inferred.
     *
     * @see #extent
     * @see GridGeometry2D#getExtent()
     * @see org.opengis.coverage.grid.Grid#getExtent()
     *
     * @since 3.20
     */
    public GridEnvelope getExtent() {
        final GridEnvelope extent = this.extent;
        if (extent != null) {
            if (extent instanceof Cloneable) {
                return (GridEnvelope) ((Cloneable) extent).clone();
            }
        } else {
            final GridGeometry g = gridGeometry;
            if (g != null) {
                if (g instanceof GeneralGridGeometry) {
                    if (!((GeneralGridGeometry) g).isDefined(GeneralGridGeometry.EXTENT)) {
                        return null;
                    }
                }
                return g.getExtent();
            }
        }
        return extent;
    }

    /**
     * Sets the grid extent to the specified value.
     *
     * @param  extent The new grid extent to use, or {@code null}.
     * @throws IllegalArgumentException if the extent is illegal.
     *
     * @since 3.20
     */
    public void setExtent(final GridEnvelope extent) throws IllegalArgumentException {
        GridEnvelope newValue = extent;
        if (extent != null) {
            final MathTransform gridToCRS = this.gridToCRS;
            if (gridToCRS != null) {
                ensureDimensionMatch("extent", extent.getDimension(), gridToCRS.getSourceDimensions());
            }
        }
        this.extent = newValue;
        gridGeometryChanged();
    }

    /**
     * Sets the grid extent to a grid envelope having the given span.
     * The {@linkplain GridEnvelope#getLow() low ordinate values} are set to 0.
     * <p>
     * This method is typically invoked for defining image dimension as below:
     *
     * {@preformat java
     *     setExtent(width, height);
     * }
     *
     * @param  span The span values for all dimensions.
     * @throws IllegalArgumentException if the extent is illegal.
     *
     * @since 3.20
     */
    public void setExtent(final int... span) throws IllegalArgumentException {
        setExtent(new GeneralGridEnvelope(new int[span.length], span, false));
    }

    /**
     * Returns the current <cite>grid to CRS</cite> transform. If no transform has been
     * {@linkplain #setGridToCRS(MathTransform) explicitly defined}, then this method
     * returns the {@linkplain #gridGeometry grid geometry} transform. Whatever the returned
     * transform maps pixel centers or pixel corners depends on the {@link #pixelAnchor} value.
     *
     * @return The <cite>grid to CRS</cite> transform, or {@code null} if unspecified and can not
     *         be inferred.
     *
     * @see #gridToCRS
     * @see GridGeometry2D#getGridToCRS()
     *
     * @since 3.20
     */
    public MathTransform getGridToCRS() {
        final MathTransform gridToCRS = this.gridToCRS;
        if (gridToCRS == null) {
            final GridGeometry g = gridGeometry;
            if (g != null) {
                final PixelInCell p = pixelAnchor;
                if (p == null) {
                    return g.getGridToCRS();
                } else if (g instanceof GeneralGridGeometry) {
                    return ((GeneralGridGeometry) g).getGridToCRS(p);
                }
            }
        }
        return gridToCRS;
    }

    /**
     * Sets the <cite>grid to CRS</cite> transform. Whatever the transform maps pixel centers
     * or pixel corners depends on the {@link #pixelAnchor} value.
     *
     * {@section Restrictions}
     * The number of {@linkplain MathTransform#getSourceDimensions() source dimensions} shall
     * match the grid {@linkplain #extent} dimensions (if any), and the number of
     * {@linkplain MathTransform#getTargetDimensions() target dimensions} shall matches the
     * {@linkplain #crs} and {@linkplain #envelope} dimensions (if any).
     *
     * @param  gridToCRS The new <cite>grid to CRS</cite> transform, or {@code null}.
     * @throws IllegalArgumentException If the given transform is invalid, for example if the
     *         dimensions don't match.
     *
     * @since 3.20
     */
    public void setGridToCRS(final MathTransform gridToCRS) throws IllegalArgumentException {
        if (gridToCRS != null) {
            final CoordinateReferenceSystem crs = this.crs;
            final GridEnvelope extent = this.extent;
            if (extent != null) {
                ensureDimensionMatch("gridToCRS", gridToCRS.getSourceDimensions(), extent.getDimension());
            }
            final Envelope envelope = this.envelope;
            if (crs != null || envelope != null) {
                ensureDimensionMatch("gridToCRS", gridToCRS.getTargetDimensions(),
                        (crs != null) ? crs.getCoordinateSystem().getDimension() : envelope.getDimension());
            }
        }
        this.gridToCRS = gridToCRS;
        gridGeometryChanged();
    }

    /**
     * Sets the <cite>grid to CRS</cite> transform from the given affine transform coefficients.
     * Whatever the transform maps pixel centers or pixel corners depends on the {@link #pixelAnchor}
     * value.
     *
     * @param m00 the X coordinate scaling.
     * @param m10 the Y coordinate shearing.
     * @param m01 the X coordinate shearing.
     * @param m11 the Y coordinate scaling.
     * @param m02 the X coordinate translation.
     * @param m12 the Y coordinate translation.
     *
     * @see AffineTransform2D
     *
     * @since 3.20
     */
    public void setGridToCRS(double m00, double m10, double m01, double m11, double m02, double m12) {
        setGridToCRS(new AffineTransform2D(m00, m10, m01, m11, m02, m12));
    }

    /**
     * Returns whatever the {@linkplain #gridToCRS grid to CRS} transform maps pixel center or
     * pixel corner. The OGC 01-004 specification mandates pixel center, but some computation
     * are more convenient when mapping pixel corners.
     *
     * @return The "pixel in cell" policy. If unspecified, default value is
     *         {@link PixelInCell#CELL_CENTER}.
     *
     * @see #pixelAnchor
     * @see GeneralGridGeometry#GeneralGridGeometry(GridEnvelope, PixelInCell, MathTransform, CoordinateReferenceSystem)
     *
     * @since 3.20
     */
    public PixelInCell getPixelAnchor() {
        final PixelInCell pixelAnchor = this.pixelAnchor;
        return (pixelAnchor != null) ? pixelAnchor : PixelInCell.CELL_CENTER;
    }

    /**
     * Sets the whatever the {@linkplain #gridToCRS grid to CRS} transform maps pixel center
     * or pixel corner.
     *
     * @param anchor The new "pixel in cell" policy, or {@code null}.
     *
     * @since 3.20
     */
    public void setPixelAnchor(final PixelInCell anchor) {
        this.pixelAnchor = anchor;
        gridGeometryChanged();
    }

    /**
     * Returns the current grid geometry. If no grid geometry has been
     * {@linkplain #setGridGeometry(GridGeometry) explicitly defined}, then this
     * method builds a default instance from the values returned <u>one</u> of the
     * following set of getter methods:
     * <p>
     * <table><tr><td><ul>
     *   <li>{@link #getExtent()}</li>
     *   <li>{@link #getPixelAnchor()}</li>
     *   <li>{@link #getGridToCRS()}</li>
     *   <li>{@link #getCoordinateReferenceSystem()}</li>
     * </ul>
     * </td><td><b>or</b></td><td>
     * <ul>
     *   <li>{@link #getExtent()}</li>
     *   <li>{@link #getEnvelope()}</li>
     * </ul></td></tr></table>
     * <p>
     * Note that the grid geometry build from an envelope uses heuristic rules documented in
     * {@linkplain GeneralGridGeometry#GeneralGridGeometry(GridEnvelope,Envelope) here}.
     *
     * @return The grid geometry, or {@code null} if unspecified and can not be inferred.
     *
     * @see #gridGeometry
     * @see GridCoverage2D#getGridGeometry()
     *
     * @since 3.20
     */
    public GridGeometry getGridGeometry() {
        GridGeometry geom = gridGeometry;
        if (geom == null) {
            geom = cachedGridGeometry;
            if (geom == null) {
                final GridEnvelope  extent    = getExtent();
                final MathTransform gridToCRS = getGridToCRS();
                if (gridToCRS != null) {
                    geom = new GridGeometry2D(extent, getPixelAnchor(),
                            gridToCRS, getCoordinateReferenceSystem(), getHints());
                } else {
                    final Envelope envelope = getEnvelope();
                    if (extent != null || envelope != null) { // Its okay to have 1 null value.
                        geom = new GridGeometry2D(extent, envelope);
                    }
                }
                cachedGridGeometry = geom;
            }
        }
        return geom;
    }

    /**
     * Sets the grid geometry to the given value. If non-null, this value will have precedence over
     * the {@linkplain #crs}, {@linkplain #envelope}, {@linkplain #extent}, {@linkplain #gridToCRS
     * grid to CRS} and {@linkplain #pixelAnchor pixel anchor} attributes.
     *
     * @param geom The new grid geometry, or {@code null}.
     *
     * @since 3.20
     */
    public void setGridGeometry(final GridGeometry geom) {
        gridGeometry = geom;
        gridGeometryChanged();
    }

    /**
     * Invoked when a property used for computing the grid geometry has been changed.
     *
     * @since 3.20
     */
    private void gridGeometryChanged() {
        image              = null;
        coverage           = null;
        cachedGridGeometry = null;
    }

    /**
     * Invoked when a property used for computing the sample dimensions has been changed.
     *
     * @since 3.20
     */
    final void sampleDimensionsChanged() {
        sampleDimensions = null;
        coverage         = null;
    }

    /**
     * Returns the number of sample dimensions (bands). If this number has not been
     * {@linkplain #setNumBands(int) explicitly defined} or increased by calls to the
     * {@link #variable(int)} method, then this method returns the number of bands in
     * the {@link #image}, if any. If there is no image neither, then the default value is 1.
     *
     * @return The number of sample dimensions (bands).
     *
     * @see #numBands
     * @see SampleModel#getNumBands()
     *
     * @since 3.20
     */
    public int getNumBands() {
        int n = numBands;
        if (n == 0) {
            final RenderedImage image = this.image;
            if (image != null) {
                final SampleModel sampleModel = image.getSampleModel();
                if (sampleModel != null) {
                    return sampleModel.getNumBands();
                }
            }
            n = 1;
        }
        return n;
    }

    /**
     * Sets the number of sample dimensions (bands). If any {@linkplain #variable(int) variable}
     * existed at the index <var>n</var> or greater, they will be discarded.
     *
     * @param n Number of sample dimensions, or 0 to unspecify.
     * @throws IllegalArgumentException If the given value is negative.
     *
     * @since 3.20
     */
    public void setNumBands(final int n) throws IllegalArgumentException {
        ArgumentChecks.ensurePositive("n", n);
        final Variable[] variables = this.variables;
        if (variables != null && n < variables.length) {
            Arrays.fill(variables, numBands, variables.length, null);
        }
        numBands = n;
        sampleDimensionsChanged();
    }

    /**
     * Returns the {@linkplain GridSampleDimension sample dimension} builder for the given
     * band index. If a {@code Variable} instance exists at the given index, it will be
     * returned. Otherwise a new instance will be created.
     * <p>
     * If the given band index is equals or greater than the {@linkplain #getNumBands() number
     * of sample dimensions}, then the later will be increased as needed.
     *
     * @param  band The index of the sample dimension for which to get the variable.
     * @return The builder for the given sample dimension.
     * @throws IllegalArgumentException If the given band index is negative.
     *
     * @since 3.20
     */
    public Variable variable(final int band) throws IllegalArgumentException {
        ArgumentChecks.ensurePositive("band", band);
        Variable[] v = this.variables;
        if (v == null) {
            // A length of 4 is a good match for ARGB images - few images need more bands.
            variables = v = new Variable[Math.max(4, band+1)];
        } else if (band >= v.length) {
            variables = v = Arrays.copyOf(v, Math.max(v.length*2, band+1));
        }
        Variable var = v[band];
        if (var == null) {
            v[band] = var = newVariable(band);
        }
        if (band >= numBands) {
            numBands = band+1;
        }
        return var;
    }

    /**
     * Invoked by {@link #variable(int)} when a new variable need to be created. This method is
     * a hook for subclasses that wish to instantiate their own {@link Variable} subclasses.
     * The default implementation is:
     *
     * {@preformat java
     *     return new Variable(band);
     * }
     *
     * @param  band The index of the sample dimension for which to get the new variable.
     * @return The new variable.
     *
     * @since 3.20
     */
    protected Variable newVariable(final int band) {
        return new Variable(band);
    }

    /**
     * @deprecated Replaced by {@link Variable#getSampleRange()}.
     *
     * @return The current range of sample values.
     */
    @Deprecated
    public NumberRange<?> getSampleRange() {
        return variable(0).getSampleRange();
    }

    /**
     * @deprecated Replaced by {@link Variable#setSampleRange(NumberRange)}.
     *
     * @param  range The new range of sample values, or {@code null}.
     */
    @Deprecated
    public void setSampleRange(final NumberRange<?> range) {
        variable(0).setSampleRange(range);
    }

    /**
     * @deprecated Replaced by {@link Variable#getSampleRange(int, int)}.
     *
     * @param  lower The lower sample value (inclusive), typically 0.
     * @param  upper The upper sample value (exclusive), typically 256.
     */
    @Deprecated
    public void setSampleRange(final int lower, final int upper) {
        variable(0).setSampleRange(lower, upper);
    }

    /**
     * Returns the sample dimensions, or {@code null} if none. If all sample dimensions
     * are actually instances of {@link GridSampleDimension}, then the array type is
     * {@code GridSampleDimension[]}.
     *
     * @return The sample dimensions, or {@code null} if none.
     *
     * @since 3.20
     */
    public SampleDimension[] getSampleDimensions() {
        SampleDimension[] bands = sampleDimensions;
        if (bands == null) {
            final int numBands = this.numBands;
            for (int i=numBands; --i>=0;) {
                final SampleDimension band = variable(i).getSampleDimension();
                if (band != null) {
                    if (band instanceof GridSampleDimension) {
                        if (bands == null) {
                            bands = new GridSampleDimension[numBands];
                        }
                    } else {
                        if (bands == null) {
                            bands = new SampleDimension[numBands];
                        } else if (bands instanceof GridSampleDimension[]) {
                            final SampleDimension[] old = bands;
                            bands = new SampleDimension[numBands];
                            System.arraycopy(old, 0, bands, 0, numBands);
                        }
                    }
                    bands[i] = band;
                }
            }
            sampleDimensions = bands;
        }
        return (bands != null) ? bands.clone() : null;
    }

    /**
     * Sets all sample dimensions. This convenience method {@linkplain #setNumBands(int)
     * sets the number of bands} to the number of given arguments, then invokes
     * {@link Variable#setSampleDimension(SampleDimension)} for each element.
     *
     * @param bands The new sample dimensions, or {@code null}.
     *
     * @since 3.20
     */
    public void setSampleDimensions(final SampleDimension... bands) {
        setNumBands(bands != null ? bands.length : 0);
        if (bands != null) {
            for (int i=0; i<bands.length; i++) {
                variable(i).setSampleDimension(bands[i]);
            }
        }
    }

    /**
     * Returns a color model from the {@linkplain #getSampleDimensions() sample dimensions}.
     * The default implementation delegates to {@link GridSampleDimension#getColorModel(int, int)}
     * on the first {@code GridSampleDimension} found.
     *
     * @return The color model, or {@code null} if none.
     *
     * @since 3.20
     */
    public ColorModel getColorModel() {
        final SampleDimension[] bands = getSampleDimensions();
        if (bands != null) {
            for (int i=0; i<bands.length; i++) {
                final SampleDimension band = bands[i];
                if (band instanceof GridSampleDimension) {
                    return ((GridSampleDimension) band).getColorModel(i, bands.length);
                }
            }
        }
        return null;
    }

    /**
     * Returns the image bounds.The default implementation fetches this information from
     * the {@linkplain #getGridGeometry() grid geometry}.
     * <p>
     * Note that the ({@linkplain Rectangle#x x},{@linkplain Rectangle#y y}) origin must be
     * (0,0) for building a {@link BufferedImage}, but can be different for other kinds of
     * {@link RenderedImage}.
     *
     * @return The current image bounds, or {@code null} if none.
     * @throws InvalidGridGeometryException if there is no {@linkplain #getGridGeometry()
     *         grid geometry} or no extent associated to that grid geometry.
     *
     * @see GridGeometry2D#getExtent2D()
     *
     * @since 3.20
     */
    public Rectangle getImageBounds() throws InvalidGridGeometryException {
        final GridGeometry2D g = GridGeometry2D.castOrCopy(getGridGeometry());
        if (g != null) {
            return g.getExtent2D();
        }
        throw new InvalidGridGeometryException(Errors.Keys.UNSPECIFIED_IMAGE_SIZE);
    }

    /**
     * Returns the image size.
     *
     * @return The current image size.
     *
     * @deprecated Replaced by {@link #getImageBounds()}.
     */
    @Deprecated
    public Dimension getImageSize() {
        try {
            return getImageBounds().getSize();
        } catch (InvalidGridGeometryException e) {
            return null; // To preserve the contract of previous implementation.
        }
    }

    /**
     * Sets the image size.
     *
     * @param size The new image size.
     *
     * @deprecated Replaced by {@link #setExtent(int[])}.
     */
    @Deprecated
    public void setImageSize(final Dimension size) {
        setExtent(size.width, size.height);
    }

    /**
     * Sets the image size.
     *
     * @param width The new image width.
     * @param height The new image height.
     *
     * @deprecated Replaced by {@link #setExtent(int[])}.
     */
    @Deprecated
    public void setImageSize(final int width, final int height) {
        setImageSize(new Dimension(width, height));
    }

    /**
<<<<<<< HEAD
     * Returns the variables array, creating it if needed.
     *
     * @since 3.20
     */
    private List<Variable> variables() {
        if (variables == null) {
            variables = new ArrayList<Variable>();
        }
        return variables;
    }

    /**
=======
>>>>>>> 9384e0c5
     * Creates a new variable, which will be mapped to a {@linkplain GridSampleDimension sample
     * dimension}. Additional information like scale, offset and nodata values can be provided
     * by invoking setters on the returned variable.
     *
     * @param  name  The variable name, or {@code null} for a default name.
     * @param  units The variable units, or {@code null} if unknown.
     * @return A new variable.
     *
     * @deprecated Replaced by {@link #variable(int)}.
     */
    @Deprecated
    public Variable newVariable(final CharSequence name, final Unit<?> units) {
        final Variable variable = variable(numBands);
        variable.setName(name);
        variable.setUnit(units);
        return variable;
    }

    /**
     * Returns the rendered image to be wrapped by {@link GridCoverage2D}. If no image has been
     * {@linkplain #setRenderedImage(RenderedImage) explicitly defined}, a new one is created the
     * first time this method is invoked. Users can modify the pixel values in this image before
     * to create the grid coverage.
     * <p>
     * In the common case where the {@linkplain GridEnvelope#getLow() lower corner} of the grid
     * extent is zero, this method returns an instance of {@link BufferedImage}.
     *
     * @return The rendered image to be wrapped by {@code GridCoverage2D}.
     *
     * @since 3.20 (derived from 2.5)
     */
    public RenderedImage getRenderedImage() {
        if (image == null) {
            final Rectangle bounds = getImageBounds();
            if (bounds.x == 0 && bounds.y == 0) {
                final ColorModel cm = getColorModel();
                if (cm == null) {
                    image = new BufferedImage(bounds.width, bounds.height, BufferedImage.TYPE_BYTE_GRAY);
                } else {
                    image = new BufferedImage(cm,
                            cm.createCompatibleWritableRaster(bounds.width, bounds.height), false, null);
                }
            } else {
                throw new UnsupportedOperationException("Not yet implemented"); // TODO
            }
        }
        return image;
    }

    /**
     * Sets the rendered image. Invoking this method overwrites the
     * {@linkplain #getExtent() extent} with the size and location of the given image.
     * <p>
     * It is preferable to set the {@linkplain #setGridGeometry(GridGeometry) grid geometry} or
     * {@linkplain #setGridToCRS(MathTransform) grid to CRS} attribute before to set the image,
     * if possible.
     *
     * @param image The rendered image to be wrapped by {@code GridCoverage2D}.
     *
     * @since 3.20 (derived from 2.5)
     */
    public void setRenderedImage(final RenderedImage image) {
        int dim = 2; // Default value.
        if (gridGeometry instanceof GeneralGridGeometry) {
            dim = ((GeneralGridGeometry) gridGeometry).getDimension();
        } else if (gridToCRS != null) {
            dim = gridToCRS.getSourceDimensions();
        } else if (extent != null) {
            dim = extent.getDimension();
        }
        setExtent(new GeneralGridEnvelope(image, dim));
        this.image = image; // Stores only if the above line succeed.
        coverage = null;
    }

    /**
     * @deprecated Replaced by {@link #getRenderedImage()}.
     *
     * @return The buffered image to be wrapped by {@code GridCoverage2D}.
     */
    @Deprecated
    public BufferedImage getBufferedImage() {
        return (BufferedImage) getRenderedImage();
    }

    /**
     * @deprecated Replaced by {@link #setRenderedImage(RenderedImage)}.
     *
     * @param image The buffered image to be wrapped by {@code GridCoverage2D}.
     */
    @Deprecated
    public void setBufferedImage(final BufferedImage image) {
        setRenderedImage(image);
    }

    /**
     * Sets the buffered image by reading it from the given file. Invoking this method
     * overwrite the {@linkplain #getImageSize() image size} with the given image size.
     *
     * @param file The file of the image to be wrapped by {@code GridCoverage2D}.
     * @throws IOException if the image can't be read.
     */
    public void setBufferedImage(final File file) throws IOException {
        setBufferedImage(ImageIO.read(file));
    }

    /**
     * Sets the buffered image to a raster filled with random value using the specified random
     * number generator. This method can be used for testing purpose, or for adding noise to a
     * coverage.
     *
     * @param random The random number generator to use for generating pixel values.
     */
    public void setBufferedImage(final Random random) {
        image = null; // Will forces the creation of a new BufferedImage.
        final BufferedImage image = getBufferedImage();
        final WritableRaster raster = image.getRaster();
        final ColorModel model = image.getColorModel();
        final int size;
        if (model instanceof IndexColorModel) {
            size = ((IndexColorModel) model).getMapSize();
        } else {
            size = 1 << Short.SIZE;
        }
        for (int i=raster.getWidth(); --i>=0;) {
            for (int j=raster.getHeight(); --j>=0;) {
                raster.setSample(i,j,0, random.nextInt(size));
            }
        }
    }

    /**
     * Returns the grid coverage.
     *
     * @return The grid coverage.
     */
    public GridCoverage2D getGridCoverage2D() {
        if (coverage == null) {
            final RenderedImage image = getRenderedImage();
            final SampleDimension[] sd = getSampleDimensions();
            final GridSampleDimension[] bands;
            if (sd == null || sd instanceof GridSampleDimension[]) {
                bands = (GridSampleDimension[]) sd;
            } else {
                bands = new GridSampleDimension[sd.length];
                for (int i=0; i<bands.length; i++) {
                    bands[i] = GridSampleDimension.castOrCopy(sd[i]);
                }
            }
            coverage = new GridCoverage2D(
                    null,
                    PlanarImage.wrapRenderedImage(image),
                    GridGeometry2D.castOrCopy(getGridGeometry()),
                    bands,
                    null,
                    getProperties(),
                    getHints());
        }
        return coverage;
    }

    /**
     * Returns optional hints to be given to the coverage, or {@code null} if none.
     * The default implementation returns {@code null} in all cases.
     *
     * @return Optional map of coverage properties, or {@code null}.
     *
     * @since 3.20
     */
    public Map<?,?> getProperties() {
        return null;
    }

    /**
     * Returns optional hints for fetching factories, or {@code null} if none.
     * The default implementation returns {@code null} in all cases.
     *
     * @return Optional hints for fetching factories, or {@code null}.
     *
     * @since 3.20
     */
    public Hints getHints() {
        return null;
    }

    /**
     * Creates the grid coverage. Current implementation delegates to {@link #getGridCoverage2D()},
     * but future implementations may instantiate different coverage types.
     *
     * @since 3.20
     */
    @Override
    public GridCoverage build() {
        return getGridCoverage2D();
    }


    /**
     * Helper class for the creation of {@link SampleDimension} instances.
     * A variable to be mapped to a {@linkplain GridSampleDimension sample dimension}.
     *
     * {@note This class is named <cite>variable</cite> because it is usually not needed for
     * Red/Green/Blue bands. <code>Variable</code> is typically used for describing the
     * measurement of a single phenomenon, like temperature (°C) or elevation (m). The
     * <cite>variable</cite> name is used for this purpose in NetCDF files for instance.}
     *
     * Variables are obtained by calls to {@link GridCoverageBuilder#variable(int)}.
     * See {@linkplain GridCoverageBuilder outer class javadoc} for usage examples.
     *
     * {@section Subclassing}
     * Implementors who wish to create their own {@code Variable} subclass will probably
     * need to override the {@link GridCoverageBuilder#newVariable(int)} method as well.
     *
     * @author Martin Desruisseaux (IRD, Geomatys)
     * @version 3.20
     *
     * @see GridCoverageBuilder#variable(int)
     * @see ucar.nc2.Variable
     *
     * @since 2.5
     * @module
     */
    public class Variable {
        /**
         * The band index for this variable. This is the {@code band} argument given
         * to the {@link GridCoverageBuilder#variable(int)} method.
         *
         * @since 3.20
         */
        protected final int band;

        /**
         * The variable name, or {@code null} if unspecified. This field is non-null only if the
         * name has been {@linkplain #setName(CharSequence) explicitely specified} by the user.
         * The values inferred from other attributes are not stored in this field.
         *
         * @see #getName()
         * @see #setName(CharSequence)
         *
         * @since 3.20 (derived from 2.5)
         */
        protected CharSequence name;

        /**
         * The units of measurement, or {@code null} if unspecified. This field is non-null only
         * if the unit has been {@linkplain #setUnit(Unit) explicitely specified} by the user.
         * The values inferred from other attributes are not stored in this field.
         *
         * @see #getUnit()
         * @see #setUnit(Unit)
         *
         * @since 3.20 (derived from 2.5)
         */
        protected Unit<?> unit;

        /**
         * The range of sample values, or {@code null} if unspecified. This field is non-null only
         * if the range has been {@linkplain #setSampleRange(NumberRange) explicitely specified}
         * by the user. The values inferred from other attributes are not stored in this field.
         *
         * @see #getSampleRange()
         * @see #setSampleRange(NumberRange)
         * @see #setSampleRange(int, int)
         *
         * @since 3.20 (derived from 2.5)
         */
        protected NumberRange<?> sampleRange;

        /**
         * The "nodata" values, or {@code null} if none. This map is created when first needed.
         *
         * @see #addNodataValue(CharSequence, int)
         */
        private Map<Integer,CharSequence> nodata;

        /**
         * The "<cite>sample to geophysics</cite>" transform, or {@code null} if unspecified. This
         * field is non-null only if the transform has been {@linkplain #setTransform(MathTransform1D)
         * explicitely specified} by the user (potentially as transform coefficients). The values
         * inferred from other attributes are not stored in this field.
         *
         * @see #getTransform()
         * @see #setTransform(MathTransform1D)
         * @see #setLinearTransform(double, double)
         * @see #setLogarithmicTransform(double, double)
         *
         * @since 3.20 (derived from 2.5)
         */
        protected MathTransform1D transform;

        /**
         * The sample dimension, or {@code null} if unspecified. This field is non-null only if the
         * sample dimension has been {@linkplain #setSampleDimension(SampleDimension) explicitely
         * specified} by the user. The values inferred from other attributes are not stored in this
         * field.
         *
         * @see #getSampleDimension()
         * @see #setSampleDimension(SampleDimension)
         *
         * @since 3.20 (derived from 2.5)
         */
<<<<<<< HEAD
        protected Variable(final CharSequence name, final Unit<?> units) {
            this.name   = name;
            this.units  = units;
            this.nodata = new TreeMap<Integer,CharSequence>();
=======
        protected SampleDimension sampleDimension;

        /**
         * The sample dimension calculated from other attributes. Will be created when first
         * needed and cleared when attributes change.
         *
         * @since 3.20
         */
        private transient SampleDimension cached;

        /**
         * Creates an initially empty variable.
         *
         * @param band The band index for this variable. This is the {@code band} argument given
         *        to the {@link GridCoverageBuilder#variable(int)} method.
         *
         * @see GridCoverageBuilder#variable(int)
         * @see GridCoverageBuilder#newVariable(int)
         *
         * @since 3.20
         */
        protected Variable(final int band) {
            this.band = band;
>>>>>>> 9384e0c5
        }

        /**
         * Invoked when this sample dimension changed. Note: we keep the plural form in the
         * method name (despite modifying only this single dimension) for making sure that
         * we don't invoke by accident the method from the outer class instead than this one.
         */
        private void sampleDimensionsChanged() {
            cached = null;
            GridCoverageBuilder.this.sampleDimensionsChanged();
        }

        /**
         * Returns the name of this variable (or bands or sample dimension). If no name has been
         * {@linkplain #setName(CharSequence) explicitly defined}, then this method returns the
         * {@linkplain #sampleDimension sample dimension} description. If this description is not
         * defined neither, then this method returns the {@linkplain GridCoverageBuilder#name
         * coverge name}.
         *
         * @return The variable name, or {@code null}.
         *
         * @see Category#getName()
         * @see SampleDimension#getDescription()
         *
         * @since 3.20
         */
        public CharSequence getName() {
            CharSequence value = name;
            if (value == null) {
                final SampleDimension sampleDimension = this.sampleDimension;
                if (sampleDimension != null) {
                    value = sampleDimension.getDescription();
                    if (value == null) {
                        value = GridCoverageBuilder.this.name;
                    }
                }
            }
            return value;
        }

        /**
         * Sets the name of this variable (or bands or sample dimension). This name will be
         * given to the geophysics category (if any) and to the sample dimension as a whole.
         *
         * @param name The new name, or {@code null}.
         *
         * @since 3.20
         */
        public void setName(final CharSequence name) {
            this.name = name;
            sampleDimensionsChanged();
        }

        /**
         * Returns the units of measurement, or {@code null} if none. If no unit has been
         * {@linkplain #setUnit(Unit) explicitly defined}, then this method returns the
         * {@linkplain #sampleDimension sample dimension} unit.
         *
         * @return The units of measurement of geophysics values, or {@code null}.
         *
         * @see SampleDimension#getUnits()
         *
         * @since 3.20
         */
        public Unit<?> getUnit() {
            Unit<?> value = unit;
            if (value == null) {
                final SampleDimension sampleDimension = this.sampleDimension;
                if (sampleDimension != null) {
                    value = sampleDimension.getUnits();
                }
            }
            return value;
        }

        /**
         * Sets the units of measurement, or {@code null} if none. This is the unit of geophysics
         * values <em>after</em> the {@linkplain #getTransform() sample to unit transform}.
         *
         * @param unit The new units of measurement of geophysics values, or {@code null}.
         *
         * @since 3.20
         */
        public void setUnit(final Unit<?> unit) {
            this.unit = unit;
            sampleDimensionsChanged();
        }

        /**
         * Sets the units of measurement from the given symbol. The default implementation parses
         * the given symbol using the {@link Units#valueOf(String)} method, then passes the result
         * to {@link #setUnits(String)}.
         *
         * @param symbol The new units symbol, or {@code null}.
         *
         * @since 3.20
         */
        public void setUnits(final String symbol) {
            setUnit(Units.valueOf(symbol));
        }

        /**
         * Returns the range of sample values. If no range has been
         * {@linkplain #setSampleRange(int, NumberRange) explicitly defined}, then this method
         * returns the {@linkplain #sampleDimension sample dimension} range. If no such range
         * is defined neither, then the default is a range from 0 inclusive to 256 exclusive.
         *
         * @return The range of sample values, or {@code null}.
         *
         * @since 3.20 (derived from 2.5)
         */
        public NumberRange<?> getSampleRange() {
            NumberRange<?> range = sampleRange;
            if (range == null) {
                final SampleDimension sampleDimension = this.sampleDimension;
                if (sampleDimension instanceof GridSampleDimension) {
                    range = ((GridSampleDimension) sampleDimension).getRange();
                }
            }
            return (range != null) ? range : DEFAULT_RANGE;
        }

        /**
         * Sets the range of sample values. We allow only one range of values per {@code Variable}
         * instance, because sample dimensions with multi-ranges of values are very rare. If such
         * case happen, a {@link GridSampleDimension} instances will need to be created from outside
         * this helper class.
         *
         * @param range The new range of sample values, or {@code null}.
         *
         * @since 3.20 (derived from 2.5)
         */
        public void setSampleRange(final NumberRange<?> range) {
            sampleRange = range;
            sampleDimensionsChanged();
        }

        /**
         * Sets the range of sample values from the given lower and upper values.
         * This convenience methods creates a {@link NumberRange} objects from the
         * given values and delegates to {@link #setSampleRange(NumberRange)}.
         *
         * @param  lower The lower sample value (inclusive), typically 0.
         * @param  upper The upper sample value (exclusive), typically 256.
         *
         * @since 3.20 (derived from 2.5)
         */
        public void setSampleRange(final int lower, final int upper) {
            setSampleRange(NumberRange.create(lower, true, upper, false));
        }

        /**
         * Returns the "<cite>sample to units</cite>" transform. If no transform has been
         * {@linkplain #setTransform(MathTransform1D) explicitly defined}, then this method
         * returns the {@linkplain #sampleDimension sample dimension} transform. If no such
         * transform is defined neither, then the default is {@link LinearTransform1D#IDENTITY}.
         *
         * @return The "<cite>sample to units</cite>" transform.
         */
        public MathTransform1D getTransform() {
            MathTransform1D value = transform;
            if (value == null) {
                final SampleDimension sampleDimension = this.sampleDimension;
                if (sampleDimension != null) {
                    value = sampleDimension.getSampleToGeophysics();
                }
            }
            return (value != null) ? value : LinearTransform1D.IDENTITY;
        }

        /**
         * Sets the "<cite>sample to units</cite>" transform.
         *
         * @param transform The new "<cite>sample to units</cite>" transform, or {@code null}.
         */
        public void setTransform(final MathTransform1D transform) {
            this.transform = transform;
            sampleDimensionsChanged();
        }

        /**
         * Sets the "<cite>sample to units</cite>" transform from a scale and an offset.
         * The transformation formula will be:
         *
         * <blockquote>
         * <var>geophysics</var> = {@code scale} &times; <var>sample</var> + {@code offset}
         * </blockquote>
         *
         * @param scale  The {@code scale}  term in the linear equation.
         * @param offset The {@code offset} term in the linear equation.
         */
        public void setLinearTransform(final double scale, final double offset) {
            setTransform(LinearTransform1D.create(scale, offset));
        }

        /**
         * Sets the "<cite>sample to units</cite>" logarithmic transform
         * from a scale and an offset. The transformation formula will be:
         *
         * <blockquote>
         * <var>geophysics</var> = log<sub>{@code base}</sub>(<var>sample</var>) + {@code offset}
         * </blockquote>
         *
         * @param base   The base of the logarithm (typically 10).
         * @param offset The offset to add to the logarithm.
         */
        public void setLogarithmicTransform(final double base, final double offset) {
            setTransform(LogarithmicTransform1D.create(base, offset));
        }

        /**
         * Adds a "nodata" value.
         *
         * @param  name  The name for the "nodata" value.
         * @param  value The pixel value to assign to "nodata".
         * @throws IllegalArgumentException if the given pixel value is already assigned.
         */
        public void addNodataValue(final CharSequence name, final int value)
                throws IllegalArgumentException
        {
            if (nodata == null) {
                nodata = new TreeMap<>();
            }
            final Integer key = value;
            final CharSequence old = nodata.put(key, name);
            if (old != null) {
                nodata.put(key, old);
                throw new IllegalArgumentException(Errors.format(
                        Errors.Keys.ILLEGAL_ARGUMENT_$2, "value", key));
            }
            sampleDimensionsChanged();
        }

        /**
         * Returns the sample dimension. If no dimension has been
         * {@linkplain #setSampleDimension(SampleDimension) explicitly defined}, then this method
         * builds a new dimension from the other attributes defined in this class.
         *
         * @return The sample dimension for this {@code Variable} object.
         */
        public SampleDimension getSampleDimension() {
            SampleDimension sd = sampleDimension;
            if (sd == null) {
                sd = cached;
                if (sd == null) {
                    NumberRange<?> range = getSampleRange();
                    int lower = (int) Math.floor(range.getMinimum(true));
                    int upper = (int) Math.ceil (range.getMaximum(false));
                    final Map<Integer,CharSequence> nodata = this.nodata;
                    final Category[] categories;
                    int count = 0;
                    if (nodata == null) {
                        categories = new Category[1];
                    } else {
                        categories = new Category[nodata.size() + 1];
                        for (final Map.Entry<Integer,CharSequence> entry : nodata.entrySet()) {
                            final int sample = entry.getKey();
                            if (sample >= lower && sample < upper) {
                                if (sample - lower <= upper - sample) {
                                    lower = sample + 1;
                                } else {
                                    upper = sample;
                                }
                            }
                            categories[count++] = new Category(entry.getValue(), null, sample);
                        }
                    }
                    final CharSequence name = getName();
                    range = NumberRange.create(lower, true, upper, false);
                    categories[count] = new Category(name, null, range, getTransform());
                    cached = sd = new GridSampleDimension(name, categories, getUnit());
                }
            }
            return sd;
        }

        /**
         * Sets the sample dimension. If non-null, the given value will have precedence over
         * all other attributes specified in this class.
         *
         * @param dim The new sample dimension, or {@code null}.
         *
         * @since 3.20
         */
        public void setSampleDimension(final SampleDimension dim) {
            sampleDimension = dim;
            sampleDimensionsChanged();
        }

        /**
         * Returns a string representation of this variable.
         * This string is for debugging purpose only and may change in any future version.
         */
        @Override
        public String toString() {
            final StringBuilder buffer = new StringBuilder(getClass().getSimpleName());
            buffer.append('[');
            if (name != null) {
                buffer.append('"').append(name).append('"');
                if (unit != null) {
                    buffer.append(' ');
                }
            }
            if (unit != null) {
                buffer.append('(').append(unit).append(')');
            }
            return buffer.append(']').toString();
        }
    }
}<|MERGE_RESOLUTION|>--- conflicted
+++ resolved
@@ -1119,21 +1119,6 @@
     }
 
     /**
-<<<<<<< HEAD
-     * Returns the variables array, creating it if needed.
-     *
-     * @since 3.20
-     */
-    private List<Variable> variables() {
-        if (variables == null) {
-            variables = new ArrayList<Variable>();
-        }
-        return variables;
-    }
-
-    /**
-=======
->>>>>>> 9384e0c5
      * Creates a new variable, which will be mapped to a {@linkplain GridSampleDimension sample
      * dimension}. Additional information like scale, offset and nodata values can be provided
      * by invoking setters on the returned variable.
@@ -1435,12 +1420,6 @@
          *
          * @since 3.20 (derived from 2.5)
          */
-<<<<<<< HEAD
-        protected Variable(final CharSequence name, final Unit<?> units) {
-            this.name   = name;
-            this.units  = units;
-            this.nodata = new TreeMap<Integer,CharSequence>();
-=======
         protected SampleDimension sampleDimension;
 
         /**
@@ -1464,7 +1443,6 @@
          */
         protected Variable(final int band) {
             this.band = band;
->>>>>>> 9384e0c5
         }
 
         /**
@@ -1686,7 +1664,7 @@
                 throws IllegalArgumentException
         {
             if (nodata == null) {
-                nodata = new TreeMap<>();
+                nodata = new TreeMap<Integer,CharSequence>();
             }
             final Integer key = value;
             final CharSequence old = nodata.put(key, name);
