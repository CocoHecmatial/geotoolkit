/*
 *    Geotoolkit.org - An Open Source Java GIS Toolkit
 *    http://www.geotoolkit.org
 *
 *    (C) 2005-2011, Open Source Geospatial Foundation (OSGeo)
 *    (C) 2009-2011, Geomatys
 *
 *    This library is free software; you can redistribute it and/or
 *    modify it under the terms of the GNU Lesser General Public
 *    License as published by the Free Software Foundation;
 *    version 2.1 of the License.
 *
 *    This library is distributed in the hope that it will be useful,
 *    but WITHOUT ANY WARRANTY; without even the implied warranty of
 *    MERCHANTABILITY or FITNESS FOR A PARTICULAR PURPOSE.  See the GNU
 *    Lesser General Public License for more details.
 */
package org.geotoolkit.coverage.grid;

import java.util.Map;
<<<<<<< HEAD
=======
import java.util.Arrays;
import java.util.Objects;
>>>>>>> aaabf9c0
import java.awt.Color;
import java.awt.RenderingHints;
import java.awt.image.ColorModel;
import java.awt.image.DataBuffer;
import java.awt.image.BufferedImage;
import java.awt.image.RenderedImage;
import java.awt.image.Raster;
import java.awt.image.WritableRaster;
import java.awt.image.renderable.ParameterBlock;
import java.awt.geom.AffineTransform;
import javax.media.jai.JAI;
import javax.media.jai.PlanarImage;
import javax.media.jai.ImageFunction;
import javax.media.jai.RasterFactory;
import javax.media.jai.util.CaselessStringKey;
import javax.measure.unit.Unit;
import net.jcip.annotations.ThreadSafe;

import org.opengis.coverage.SampleDimensionType;
import org.opengis.coverage.grid.GridCoverage;
import org.opengis.coverage.grid.GridEnvelope;
import org.opengis.referencing.cs.AxisDirection;
import org.opengis.referencing.crs.CoordinateReferenceSystem;
import org.opengis.referencing.operation.MathTransform;
import org.opengis.geometry.Envelope;

import org.geotoolkit.factory.Hints;
import org.geotoolkit.factory.Factory;
import org.geotoolkit.internal.FactoryUtilities;
import org.geotoolkit.geometry.GeneralEnvelope;
import org.geotoolkit.coverage.GridSampleDimension;
import org.geotoolkit.referencing.crs.DefaultGeographicCRS;
import org.geotoolkit.resources.Errors;
import org.geotoolkit.util.Utilities;


/**
 * A factory for {@linkplain GridCoverage2D grid coverage} objects. This factory expects various
 * combinations of the following informations:
 * <p>
 * <ul>
 *   <li>A name as a {@linkplain CharSequence character sequence}.</li>
 *
 *   <li>A {@linkplain WritableRaster raster}, <strong>or</strong> an {@linkplain RenderedImage
 *       image}, <strong>or</strong> an {@linkplain ImageFunction image function}, <strong>or</strong>
 *       a matrix of kind {@code float[][]}.</li>
 *
 *   <li>A ({@linkplain CoordinateReferenceSystem coordinate reference system} -
 *       {@linkplain MathTransform transform}) pair, <strong>or</strong> an {@linkplain Envelope
 *       envelope}, <strong>or</strong> a {@linkplain GridGeometry2D grid geometry}. The envelope
 *       is easier to use, while the transform provides more control.</li>
 *
 *   <li>Information about each {@linkplain GridSampleDimension sample dimensions} (often
 *       called <cite>bands</cite> in the particular case of images), <strong>or</strong> minimal
 *       and maximal expected values for each bands.</li>
 *
 *   <li>Optional properties as a {@linkplain Map map} of <cite>key</cite>-<cite>value</cite> pairs.
 *       "Properties" in <cite>Java Advanced Imaging</cite> are called "Metadata" by OpenGIS.
 *       Keys are {@link String} objects ({@link CaselessStringKey} are accepted as well), while
 *       values may be any {@link Object}.</li>
 * </ul>
 * <p>
 * The {@linkplain CoordinateReferenceSystem coordinate reference system} is inferred from the
 * supplied {@linkplain Envelope envelope} or {@linkplain GridGeometry2D grid geometry} parameters.
 * If those parameters do not have CRS information, then this factory fallback on a {@linkplain
 * #getDefaultCRS default CRS}.
 * <p>
 * Every {@code create} methods will ultimately delegate their work to a master
 * {@link #create(CharSequence, RenderedImage, GridGeometry2D, GridSampleDimension[],
 * GridCoverage[], Map) create} variant. Developers can override this method if they
 * want to intercept the creation of all {@link GridCoverage2D} objects in this factory.
 *
 * @author Martin Desruisseaux (IRD, Geomatys)
 * @version 3.20
 *
 * @since 2.1
 * @module
 */
@ThreadSafe
public class GridCoverageFactory extends Factory {
    /**
     * Whatever we should use {@link GridCoverageBuilder}. As of Geotk 3.20, we use the builder
     * for testing purpose on the JDK7 branch but conservatively keep the old algorithms on the
     * default branch.
     *
     * @since 3.20
     */
    private static final boolean USE_BUILDER = true;

    /**
     * The hints to be given to {@link GridCoverageBuilder}, or {@code null} if none.
     */
    private final Hints builderHints;

    /**
     * The hints to be given to coverage constructor.
     *
     * @todo Put there only the hints we need.
     */
    private final Hints userHints = null;

    /**
     * Creates a default factory. Users should not need to creates instance of this class directly.
     * Invoke {@link org.geotoolkit.coverage.CoverageFactoryFinder#getGridCoverageFactory} instead.
     */
    public GridCoverageFactory() {
        this(EMPTY_HINTS);
    }

    /**
     * Creates a factory using the specified set of hints.
     * The factory recognizes the following hints:
     * <p>
     * <ul>
     *   <li>{@link Hints#DEFAULT_COORDINATE_REFERENCE_SYSTEM}</li>
     *   <li>{@link Hints#TILE_ENCODING}</li>
     * </ul>
     *
     * @param userHints An optional set of hints to use for coverage constructions.
     */
    public GridCoverageFactory(final Hints userHints) {
        CoordinateReferenceSystem defaultCRS = null;
        String tileEncoding = null;
        if (userHints != null) {
            defaultCRS = (CoordinateReferenceSystem) userHints.get(Hints.DEFAULT_COORDINATE_REFERENCE_SYSTEM);
            if (Utilities.equals(defaultCRS, DefaultGeographicCRS.WGS84) ||
                Utilities.equals(defaultCRS, DefaultGeographicCRS.WGS84_3D))
            {
                // Will be handled in a special way by getDefaultCRS(int)
                defaultCRS = null;
            }
            tileEncoding = (String) userHints.get(Hints.TILE_ENCODING);
            if (tileEncoding != null) {
                tileEncoding = tileEncoding.trim();
                if (tileEncoding.isEmpty()) {
                    tileEncoding = null;
                }
            }
        }
        hints.put(Hints.DEFAULT_COORDINATE_REFERENCE_SYSTEM, defaultCRS);
        hints.put(Hints.TILE_ENCODING, tileEncoding);
        final Hints copy = new Hints(EMPTY_HINTS);
        FactoryUtilities.addValidEntries(hints, copy, true);
        builderHints = copy.isEmpty() ? null : copy;
    }

    /**
     * Returns the default coordinate reference system to use when no CRS were explicitly
     * specified by the user. If a {@link Hints#DEFAULT_COORDINATE_REFERENCE_SYSTEM
     * DEFAULT_COORDINATE_REFERENCE_SYSTEM} hint were provided at factory construction
     * time, then the specified CRS is returned. Otherwise, the default implementation
     * returns {@link DefaultGeographicCRS#WGS84} or its 3D variant. Subclasses should
     * override this method if they want to use different defaults.
     *
     * @param dimension The number of dimension expected in the CRS to be returned.
     * @return The new grid coverage.
     *
     * @since 2.2
     */
    protected CoordinateReferenceSystem getDefaultCRS(final int dimension) {
        final CoordinateReferenceSystem candidate = (CoordinateReferenceSystem)
                hints.get(Hints.DEFAULT_COORDINATE_REFERENCE_SYSTEM);
        if (candidate != null) {
            return candidate;
        }
        switch (dimension) {
            case  2: return DefaultGeographicCRS.WGS84;
            case  3: return DefaultGeographicCRS.WGS84_3D;
            default: throw new IllegalArgumentException(Errors.format(
                    Errors.Keys.ILLEGAL_ARGUMENT_$2, "dimension", dimension));
        }
    }

    /**
     * Constructs a grid coverage from an {@linkplain ImageFunction image function}.
     *
     * @param name
     *          The grid coverage name, or {@code null} if none.
     * @param function
     *          The image function.
     * @param gridGeometry
     *          The grid geometry. The {@linkplain GridGeometry2D#getExtent() grid extent}
     *          must contains the expected image size (width and height).
     * @param bands
     *          Sample dimensions for each image band, or {@code null} for default sample dimensions.
     * @param properties
     *          The set of properties for this coverage, or {@code null} if there is none.
     * @return The new grid coverage.
     *
     * @since 2.2
     */
    public GridCoverage2D create(final CharSequence          name,
                                 final ImageFunction         function,
                                 final GridGeometry2D        gridGeometry,
                                 final GridSampleDimension[] bands,
                                 final Map<?,?>              properties)
    {
        final MathTransform transform = gridGeometry.getGridToCRS2D();
        if (!(transform instanceof AffineTransform)) {
            throw new IllegalArgumentException(Errors.format(Errors.Keys.NOT_AN_AFFINE_TRANSFORM));
        }
        final AffineTransform at = (AffineTransform) transform;
        if (at.getShearX()!=0 || at.getShearY()!=0) {
            // TODO: We may support that in a future version.
            //       1) Create a copy with shear[X/Y] set to 0. Use the copy.
            //       2) Compute the residu with createInverse() and concatenate().
            //       3) Apply the residu with JAI.create("Affine").
            throw new IllegalArgumentException("Shear and rotation not supported");
        }
        final double xScale =  at.getScaleX();
        final double yScale =  at.getScaleY();
        final double xTrans = -at.getTranslateX() / xScale;
        final double yTrans = -at.getTranslateY() / yScale;
        final GridEnvelope extent = gridGeometry.getExtent();
        final ParameterBlock param = new ParameterBlock()
                .add(function)
                .add(extent.getSpan(0)) // width
                .add(extent.getSpan(1)) // height
                .add((float) xScale)
                .add((float) yScale)
                .add((float) xTrans)
                .add((float) yTrans);
        final PlanarImage image = JAI.create("ImageFunction", param);
        return create(name, image, gridGeometry, bands, null, properties);
    }

    /**
     * Constructs a grid coverage from the specified matrix and {@linkplain Envelope envelope}.
     * A default color palette is built from the minimal and maximal values found in the matrix.
     *
     * @param name
     *          The grid coverage name, or {@code null} if none.
     * @param matrix
     *          The matrix data in a {@code [row][column]} layout.
     *          {@linkplain Float#NaN NaN} values are mapped to a transparent color.
     * @param envelope
     *          The envelope.
     * @return The new grid coverage.
     *
     * @since 2.2
     */
    public GridCoverage2D create(final CharSequence name,
                                 final float[][]    matrix,
                                 final Envelope     envelope)
    {
        int width  = 0;
        int height = matrix.length;
        for (int j=0; j<height; j++) {
            final float[] row = matrix[j];
            if (row != null) {
                if (row.length > width) {
                    width = row.length;
                }
            }
        }
        final WritableRaster raster;
        // Need to use JAI raster factory, since WritableRaster
        // does not supports TYPE_FLOAT as of J2SE 1.5.0_06.
        raster = RasterFactory.createBandedRaster(DataBuffer.TYPE_FLOAT, width, height, 1, null);
        for (int j=0; j<height; j++) {
            int i = 0;
            final float[] row = matrix[j];
            if (row != null) {
                for (; i<row.length; i++) {
                    raster.setSample(i, j, 0, row[i]);
                }
            }
            for (; i<width; i++) {
                raster.setSample(i, j, 0, Float.NaN);
            }
        }
        return create(name, raster, envelope);
    }

    /**
     * Constructs a grid coverage from the specified {@linkplain WritableRaster raster} and
     * {@linkplain Envelope envelope}. A default color palette is built from the minimal and
     * maximal values found in the raster.
     *
     * @param name
     *          The grid coverage name, or {@code null} if none.
     * @param raster
     *          The data (may be floating point numbers). {@linkplain Float#NaN NaN}
     *          values are mapped to a transparent color.
     * @param envelope
     *          The envelope.
     * @return The new grid coverage.
     */
    public GridCoverage2D create(final CharSequence   name,
                                 final WritableRaster raster,
                                 final Envelope       envelope)
    {
        return create(name, raster, envelope, null, null, null, null, null);
    }

    /**
     * Constructs a grid coverage from the specified {@linkplain WritableRaster raster} and
     * {@linkplain Envelope envelope}.
     *
     * See the {@linkplain #create(CharSequence, RenderedImage, Envelope, GridSampleDimension[],
     * GridCoverage[], Map) rendered image variant} for a note on heuristic rules applied by this
     * method.
     *
     * @param name
     *          The grid coverage name, or {@code null} if none.
     * @param raster
     *          The data (may be floating point numbers).
     *          {@linkplain Float#NaN NaN} values are mapped to a transparent color.
     * @param envelope
     *          The grid coverage coordinates and its CRS. This envelope must have at least two
     *          dimensions. The two first dimensions describe the image location along <var>x</var>
     *          and <var>y</var> axis. The other dimensions are optional and may be used to locate
     *          the image on a vertical axis or on the time axis.
     * @param minValues
     *          The minimal value for each band in the raster,
     *          or {@code null} for computing it automatically.
     * @param maxValues
     *          The maximal value for each band in the raster,
     *          or {@code null} for computing it automatically.
     * @param units
     *          The units of sample values, or {@code null} if unknown.
     * @param colors
     *          The colors to use for values from {@code minValues} to {@code maxValues} for each
     *          bands, or {@code null} for a default color palette. If non-null, each arrays
     *          {@code colors[b]} may have any length; colors will be interpolated as needed.
     * @param hints
     *          An optional set of rendering hints, or {@code null} if none. Those hints will not
     *          affect the grid coverage to be created. However, they may affect the grid coverage
     *          to be returned by <code>{@link GridCoverage2D#view view}(View.RENDERED)</code>.
     *          The optional {@link Hints#SAMPLE_DIMENSION_TYPE SAMPLE_DIMENSION_TYPE} hint
     *          specifies the {@link SampleDimensionType} to be used at rendering time, which can
     *          be one of {@link SampleDimensionType#UNSIGNED_8BITS UNSIGNED_8BITS} or
     *          {@link SampleDimensionType#UNSIGNED_16BITS UNSIGNED_16BITS}.
     * @return The new grid coverage.
     *
     * @since 2.2
     */
    public GridCoverage2D create(final CharSequence   name,
                                 final WritableRaster raster,
                                 final Envelope       envelope,
                                 final double[]       minValues,
                                 final double[]       maxValues,
                                 final Unit<?>        units,
                                 final Color[][]      colors,
                                 final RenderingHints hints)
    {
        final int numBands = raster.getNumBands();
        final Unit<?>[] unitsArray = new Unit<?>[numBands]; Arrays.fill(unitsArray, units);
        final CharSequence[] names = new CharSequence[numBands]; Arrays.fill(names, name);
        final GridSampleDimension[] bands =
                RenderedSampleDimension.create(names, raster, minValues, maxValues, unitsArray, colors, hints);
        final ColorModel model = bands[0].getColorModel(0, bands.length, raster.getDataBuffer().getDataType());
        final RenderedImage image = new BufferedImage(model, raster, false, null);
        return create(name, image, envelope, bands, null, null);
    }

    /**
     * Constructs a grid coverage from the specified {@linkplain WritableRaster raster} and
     * "{@linkplain GridGeometry2D#getGridToCRS grid to CRS}" transform.
     *
     * @param name
     *          The grid coverage name, or {@code null} if none.
     * @param raster
     *          The data (may be floating point numbers).
     *          {@linkplain Float#NaN NaN} values are mapped to a transparent color.
     * @param crs
     *          The coordinate reference system. This specifies the CRS used when
     *          accessing a grid coverage with the {@code evaluate} methods.
     * @param gridToCRS
     *          The math transform from grid to coordinate reference system.
     * @param minValues
     *          The minimal value for each band in the raster,
     *          or {@code null} for computing it automatically.
     * @param maxValues
     *          The maximal value for each band in the raster,
     *          or {@code null} for computing it automatically.
     * @param units
     *          The units of sample values, or {@code null} if unknown.
     * @param colors
     *          The colors to use for values from {@code minValues} to {@code maxValues} for each
     *          bands, or {@code null} for a default color palette. If non-null, each arrays
     *          {@code colors[b]} may have any length; colors will be interpolated as needed.
     * @param hints
     *          An optional set of rendering hints, or {@code null} if none. Those hints will not
     *          affect the grid coverage to be created. However, they may affect the grid coverage
     *          to be returned by <code>{@link GridCoverage2D#view view}(View.RENDERED)</code>.
     *          The optional {@link Hints#SAMPLE_DIMENSION_TYPE SAMPLE_DIMENSION_TYPE} hint
     *          specifies the {@link SampleDimensionType} to be used at rendering time, which can
     *          be one of {@link SampleDimensionType#UNSIGNED_8BITS UNSIGNED_8BITS} or
     *          {@link SampleDimensionType#UNSIGNED_16BITS UNSIGNED_16BITS}.
     * @return The new grid coverage.
     */
    public GridCoverage2D create(final CharSequence              name,
                                 final WritableRaster            raster,
                                 final CoordinateReferenceSystem crs,
                                 final MathTransform             gridToCRS,
                                 final double[]                  minValues,
                                 final double[]                  maxValues,
                                 final Unit<?>                   units,
                                 final Color[][]                 colors,
                                 final RenderingHints            hints)
    {
        final int numBands = raster.getNumBands();
        final Unit<?>[] unitsArray = new Unit<?>[numBands]; Arrays.fill(unitsArray, units);
        final CharSequence[] names = new CharSequence[numBands]; Arrays.fill(names, name);
        final GridSampleDimension[] bands =
            RenderedSampleDimension.create(names, raster, minValues, maxValues, unitsArray, colors, hints);
        final ColorModel    model = bands[0].getColorModel(0, bands.length, raster.getDataBuffer().getDataType());
        final RenderedImage image = new BufferedImage(model, raster, false, null);
        return create(name, image, crs, gridToCRS, bands, null, null);
    }

    /**
     * Creates default bands for the given raster.
     *
     * @param  name   The sample dimension name, or {@code null} if none.
     * @param  raster The raster for which sample dimensions are being built.
     * @return The sample dimensions.
     */
    private static GridSampleDimension[] createDefaultBands(final CharSequence name, final Raster raster) {
        final GridSampleDimension[] bands = new GridSampleDimension[raster.getNumBands()];
        RenderedSampleDimension.create(name, null, raster, raster.getSampleModel(), null, bands);
        return bands;
    }

    /**
     * Constructs a grid coverage from the specified {@linkplain WritableRaster raster}
     * and {@linkplain Envelope envelope}. This convenience constructor performs the same
     * assumptions on axis order than the {@linkplain #create(CharSequence, RenderedImage,
     * Envelope, GridSampleDimension[], GridCoverage[], Map) rendered image variant}.
     * <p>
     * The {@linkplain CoordinateReferenceSystem coordinate reference system} is inferred from the
     * supplied envelope. The envelope must have at least two dimensions. The two first dimensions
     * describe the image location along <var>x</var> and <var>y</var> axis. The other dimensions
     * are optional and may be used to locate the image on a vertical axis or on the time axis.
     *
     * @param name
     *          The grid coverage name, or {@code null} if none.
     * @param raster
     *          The raster.
     * @param envelope
     *          The grid coverage coordinates.
     * @param bands
     *          Sample dimensions for each image band, or {@code null} for default sample dimensions.
     *          If non-null, then this array length must matches the number of bands in {@code image}.
     * @return The new grid coverage.
     *
     * @since 2.2
     */
    public GridCoverage2D create(final CharSequence           name,
                                 final WritableRaster         raster,
                                 final Envelope               envelope,
                                       GridSampleDimension... bands)
    {
        if (bands == null || bands.length == 0) {
            bands = createDefaultBands(name, raster);
        }
        final ColorModel    model = bands[0].getColorModel(0, bands.length, raster.getDataBuffer().getDataType());
        final RenderedImage image = new BufferedImage(model, raster, false, null);
        return create(name, image, envelope, bands, null, null);
    }

    /**
     * Constructs a grid coverage from the specified {@linkplain WritableRaster raster} and
     * "{@linkplain GridGeometry2D#getGridToCRS grid to CRS}" transform.
     *
     * @param name
     *          The grid coverage name, or {@code null} if none.
     * @param raster
     *          The raster.
     * @param crs
     *          The coordinate reference system. This specifies the CRS used when accessing a grid
     *          coverage with the {@code evaluate} methods. The number of dimensions must matches
     *          the number of target dimensions of {@code gridToCRS}.
     * @param gridToCRS
     *          The math transform from grid to coordinate reference system.
     * @param bands
     *          Sample dimensions for each image band, or {@code null} for default sample dimensions.
     *          If non-null, then this array length must matches the number of bands in {@code image}.
     * @return The new grid coverage.
     *
     * @since 2.2
     */
    public GridCoverage2D create(final CharSequence              name,
                                 final WritableRaster            raster,
                                 final CoordinateReferenceSystem crs,
                                 final MathTransform             gridToCRS,
                                       GridSampleDimension...    bands)
    {
        if (bands == null || bands.length == 0) {
            bands = createDefaultBands(name, raster);
        }
        final ColorModel    model = bands[0].getColorModel(0, bands.length, raster.getDataBuffer().getDataType());
        final RenderedImage image = new BufferedImage(model, raster, false, null);
        return create(name, image, crs, gridToCRS, bands, null, null);
    }

    /**
     * Constructs a grid coverage from the specified {@linkplain RenderedImage image} and
     * {@linkplain Envelope envelope}. A default set of {@linkplain GridSampleDimension sample
     * dimensions} is used. The {@linkplain CoordinateReferenceSystem coordinate reference system}
     * is inferred from the supplied envelope.
     * <p>
     * The envelope must have at least two dimensions. The two first dimensions describe the image
     * location along <var>x</var> and <var>y</var> axis. The other dimensions are optional and may
     * be used to locate the image on a vertical axis or on the time axis.
     *
     * @param name     The grid coverage name, or {@code null} if none.
     * @param image    The image.
     * @param envelope The grid coverage coordinates.
     * @return The new grid coverage.
     *
     * @since 2.2
     */
    public GridCoverage2D create(final CharSequence  name,
                                 final RenderedImage image,
                                 final Envelope      envelope)
    {
        if (USE_BUILDER) {
            final GridCoverageBuilder builder = new GridCoverageBuilder(builderHints);
            builder.setName(name);
            builder.setEnvelope(envelope);
            builder.setRenderedImage(image);
            return builder.getGridCoverage2D();
        }
        return create(name, image, envelope, null, null, null);
    }

    /**
     * Constructs a grid coverage from the specified {@linkplain RenderedImage image} and
     * {@linkplain Envelope envelope}. An {@linkplain AffineTransform affine transform} will
     * be computed automatically from the specified envelope using heuristic rules described below.
     * <p>
     * This convenience constructor assumes that axis order in the supplied image matches exactly
     * axis order in the supplied envelope. In other words, in the usual case where axis order in
     * the image is (<var>column</var>, <var>row</var>), then the envelope should probably have a
     * (<var>longitude</var>, <var>latitude</var>) or (<var>easting</var>, <var>northing</var>)
     * axis order.
     * <p>
     * An exception to the above rule applies for CRS using exactly the following axis order:
     * ({@link AxisDirection#NORTH NORTH}|{@link AxisDirection#SOUTH SOUTH},
     * {@link AxisDirection#EAST EAST}|{@link AxisDirection#WEST WEST}).
     * An example of such CRS is {@code EPSG:4326}. This convenience constructor will
     * interchange automatically the (<var>y</var>,<var>x</var>) axis for such CRS.
     * <p>
     * If more control on axis order and direction reversal is wanted, use the {@linkplain
     * #create(CharSequence, RenderedImage, CoordinateReferenceSystem, MathTransform,
     * GridSampleDimension[], GridCoverage[], Map) constructor variant expecting an explicit
     * transform}.
     *
     * @param name
     *          The grid coverage name, or {@code null} if none.
     * @param image
     *          The image.
     * @param envelope
     *          The grid coverage coordinates. This envelope must have at least two dimensions.
     *          The two first dimensions describe the image location along <var>x</var> and
     *          <var>y</var> axis. The other dimensions are optional and may be used to locate
     *          the image on a vertical axis or on the time axis.
     * @param bands
     *          Sample dimensions for each image band, or {@code null} for default sample dimensions.
     *          If non-null, then this array length must matches the number of bands in {@code image}.
     * @param sources
     *          The sources for this grid coverage, or {@code null} if none.
     * @param properties
     *          The set of properties for this coverage, or {@code null} if there is none.
     * @return The new grid coverage.
     *
     * @since 2.2
     */
    public GridCoverage2D create(final CharSequence          name,
                                 final RenderedImage         image,
                                       Envelope              envelope,
                                 final GridSampleDimension[] bands,
                                 final GridCoverage[]        sources,
                                 final Map<?,?>              properties)
    {
        if (USE_BUILDER) {
            final GridCoverageBuilder builder = new GridCoverageBuilder(builderHints);
            builder.setName(name);
            builder.setEnvelope(envelope);
            builder.setRenderedImage(image); // It is safer to define after the grid geometry.
            builder.setSampleDimensions(bands);
            builder.setSources(sources);
            builder.setProperties(properties);
            return builder.getGridCoverage2D();
        }
        /*
         * Makes sure that the specified envelope has a CRS.
         * If no CRS were specified, a default one is used.
         */
        if (envelope.getCoordinateReferenceSystem() == null) {
            final GeneralEnvelope e = new GeneralEnvelope(envelope);
            e.setCoordinateReferenceSystem(getDefaultCRS(e.getDimension()));
            envelope = e;
        }
        final GridGeometry2D gm = new GridGeometry2D(
                new GeneralGridEnvelope(image, envelope.getDimension()), envelope);
        return create(name, image, gm, bands, sources, properties);
    }

    /**
     * Constructs a grid coverage from the specified {@linkplain RenderedImage image} and
     * "{@linkplain GridGeometry2D#getGridToCRS grid to CRS}" transform.
     *
     * @param name
     *          The grid coverage name, or {@code null} if none.
     * @param image
     *          The image.
     * @param crs
     *          The coordinate reference system. This specifies the CRS used when accessing a grid
     *          coverage with the {@code evaluate} methods. The number of dimensions must matches
     *          the number of target dimensions of {@code gridToCRS}.
     * @param gridToCRS
     *          The math transform from grid to coordinate reference system.
     * @param bands
     *          Sample dimension for each image band, or {@code null} for default sample dimensions.
     *          If non-null, then this array length must matches the number of bands in the {@code image}.
     * @param sources
     *          The sources for this grid coverage, or {@code null} if none.
     * @param properties
     *          The set of properties for this coverage, or {@code null} if there is none.
     * @return The new grid coverage.
     */
    public GridCoverage2D create(final CharSequence              name,
                                 final RenderedImage             image,
                                 final CoordinateReferenceSystem crs,
                                 final MathTransform             gridToCRS,
                                 final GridSampleDimension[]     bands,
                                 final GridCoverage[]            sources,
                                 final Map<?,?>                  properties)
    {
        if (USE_BUILDER) {
            final GridCoverageBuilder builder = new GridCoverageBuilder(builderHints);
            builder.setName(name);
            builder.setCoordinateReferenceSystem(crs);
            builder.setGridToCRS(gridToCRS);
            builder.setRenderedImage(image); // It is safer to define after the grid geometry.
            builder.setSampleDimensions(bands);
            builder.setSources(sources);
            builder.setProperties(properties);
            return builder.getGridCoverage2D();
        }
        final GridGeometry2D gm = new GridGeometry2D(new GeneralGridEnvelope(image,
                crs.getCoordinateSystem().getDimension()), gridToCRS, crs);
        return create(name, image, gm, bands, sources, properties);
    }

    /**
     * Constructs a grid coverage from the specified {@linkplain RenderedImage image} and
     * {@linkplain GridGeometry2D grid geometry}. The {@linkplain Envelope envelope}
     * (including the {@linkplain CoordinateReferenceSystem coordinate reference system})
     * is inferred from the grid geometry.
     * <p>
     * This is the most general constructor, the one that gives the maximum control
     * on the grid coverage to be created. Every {@code create} methods will ultimately
     * delegate their work this master method. Developers can override this method if they
     * want to intercept the creation of all {@link GridCoverage2D} objects in this factory.
     *
     * @param name
     *          The grid coverage name, or {@code null} if none.
     * @param image
     *          The image.
     * @param gridGeometry
     *          The grid geometry (must contains an {@linkplain GridGeometry2D#getEnvelope envelope}
     *          with its {@linkplain GridGeometry2D#getCoordinateReferenceSystem coordinate reference
     *          system} and a "{@linkplain GridGeometry2D#getGridToCRS grid to CRS}" transform).
     * @param bands
     *          Sample dimensions for each image band, or {@code null} for default sample dimensions.
     *          If non-null, then this array length must matches the number of bands in {@code image}.
     * @param sources
     *          The sources for this grid coverage, or {@code null} if none.
     * @param properties
     *          The set of properties for this coverage, or {@code null} none.
     * @return The new grid coverage.
     *
     * @since 2.2
     */
    public GridCoverage2D create(final CharSequence          name,
                                 final RenderedImage         image,
                                       GridGeometry2D        gridGeometry,
                                 final GridSampleDimension[] bands,
                                 final GridCoverage[]        sources,
                                 final Map<?,?>              properties)
    {
        if (USE_BUILDER) {
            final GridCoverageBuilder builder = new GridCoverageBuilder(builderHints);
            builder.setName(name);
            builder.setGridGeometry(gridGeometry);
            builder.setRenderedImage(image); // It is safer to define after the grid geometry.
            builder.setSampleDimensions(bands);
            builder.setSources(sources);
            builder.setProperties(properties);
            return builder.getGridCoverage2D();
        }
        /*
         * Makes sure that the specified grid geometry has a CRS.
         * If no CRS were specified, a default one is used.
         */
        if (!gridGeometry.isDefined(GridGeometry2D.CRS)) {
            final int dimension = gridGeometry.getGridToCRS().getTargetDimensions();
            gridGeometry = new GridGeometry2D(gridGeometry, getDefaultCRS(dimension));
        }
        final GridCoverage2D coverage;
        coverage = new GridCoverage2D(name, PlanarImage.wrapRenderedImage(image),
                gridGeometry, bands, sources, properties, userHints);
        coverage.tileEncoding = (String) hints.get(Hints.TILE_ENCODING);
        return coverage;
    }
}<|MERGE_RESOLUTION|>--- conflicted
+++ resolved
@@ -18,11 +18,7 @@
 package org.geotoolkit.coverage.grid;
 
 import java.util.Map;
-<<<<<<< HEAD
-=======
 import java.util.Arrays;
-import java.util.Objects;
->>>>>>> aaabf9c0
 import java.awt.Color;
 import java.awt.RenderingHints;
 import java.awt.image.ColorModel;
@@ -110,7 +106,7 @@
      *
      * @since 3.20
      */
-    private static final boolean USE_BUILDER = true;
+    private static final boolean USE_BUILDER = false;
 
     /**
      * The hints to be given to {@link GridCoverageBuilder}, or {@code null} if none.
