--- conflicted
+++ resolved
@@ -936,13 +936,8 @@
             try {
                 return gridFromCRS2D.transform(point, null);
             } catch (TransformException exception) {
-<<<<<<< HEAD
-                throw new CannotEvaluateException(Errors.format(Errors.Keys.CANT_EVALUATE_FOR_COORDINATE_$1,
+                throw new CannotEvaluateException(Errors.format(Errors.Keys.CANT_EVALUATE_FOR_COORDINATE_1,
                           AbstractGridCoverage.toString(point, Locale.getDefault()), exception));
-=======
-                throw new CannotEvaluateException(Errors.format(Errors.Keys.CANT_EVALUATE_FOR_COORDINATE_1,
-                          AbstractGridCoverage.toString(point, Locale.getDefault(Locale.Category.FORMAT)), exception));
->>>>>>> d18e6578
             }
         }
         throw new InvalidGridGeometryException(Errors.Keys.NO_TRANSFORM2D_AVAILABLE);
