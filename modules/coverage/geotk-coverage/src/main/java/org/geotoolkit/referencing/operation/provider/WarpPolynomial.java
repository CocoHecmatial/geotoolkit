/*
 *    Geotoolkit.org - An Open Source Java GIS Toolkit
 *    http://www.geotoolkit.org
 *
 *    (C) 2005-2012, Open Source Geospatial Foundation (OSGeo)
 *    (C) 2009-2012, Geomatys
 *
 *    This library is free software; you can redistribute it and/or
 *    modify it under the terms of the GNU Lesser General Public
 *    License as published by the Free Software Foundation;
 *    version 2.1 of the License.
 *
 *    This library is distributed in the hope that it will be useful,
 *    but WITHOUT ANY WARRANTY; without even the implied warranty of
 *    MERCHANTABILITY or FITNESS FOR A PARTICULAR PURPOSE.  See the GNU
 *    Lesser General Public License for more details.
 */
package org.geotoolkit.referencing.operation.provider;

import javax.media.jai.Warp;
import javax.media.jai.WarpCubic;
import javax.media.jai.WarpAffine;
import javax.media.jai.WarpQuadratic;
import javax.media.jai.WarpGeneralPolynomial;
import net.jcip.annotations.Immutable;

import org.opengis.parameter.ParameterValueGroup;
import org.opengis.parameter.ParameterDescriptor;
import org.opengis.parameter.ParameterDescriptorGroup;
import org.opengis.parameter.ParameterNotFoundException;
import org.opengis.referencing.operation.Transformation;
import org.opengis.referencing.operation.MathTransform;

import org.geotoolkit.parameter.DefaultParameterDescriptor;
import org.geotoolkit.metadata.iso.citation.Citations;
import org.geotoolkit.referencing.NamedIdentifier;
import org.geotoolkit.referencing.operation.MathTransformProvider;
import org.geotoolkit.referencing.operation.transform.WarpTransform2D;

import static org.geotoolkit.parameter.Parameters.*;
import static org.geotoolkit.internal.referencing.Identifiers.createDescriptorGroup;


/**
 * The provider for {@link WarpTransform2D}. This provider constructs a JAI
 * {@linkplain javax.media.jai.WarpPolynomial} from a set of polynomial coefficients,
 * and wraps it in a {@link WarpTransform2D} object.
 *
 * @author Martin Desruisseaux (IRD, Geomatys)
 * @version 3.20
 *
 * @since 2.1
 * @module
 */
@Immutable
public class WarpPolynomial extends MathTransformProvider {
    /**
     * Serial number for inter-operability with different versions.
     */
    private static final long serialVersionUID = -7949539694656719923L;

    /**
     * The operation parameter descriptor for the
     * "{@link javax.media.jai.WarpPolynomial#getDegree degree}" parameter value.
     *
     * @deprecated Invoke <code>{@linkplain #PARAMETERS}.{@linkplain ParameterDescriptorGroup#descriptor(String)
     * descriptor(String)}</code> instead.
     */
    public static final ParameterDescriptor<Integer> DEGREE = new DefaultParameterDescriptor<Integer>(
            Citations.GEOTOOLKIT, "degree", Integer.class, null, 2, 1, WarpTransform2D.MAX_DEGREE, null, true);

    /**
     * The operation parameter descriptor for the
     * "{@link javax.media.jai.WarpPolynomial#getXCoeffs xCoeffs}" parameter value.
     *
     * @deprecated Invoke <code>{@linkplain #PARAMETERS}.{@linkplain ParameterDescriptorGroup#descriptor(String)
     * descriptor(String)}</code> instead.
     */
<<<<<<< HEAD
    public static final ParameterDescriptor<float[]> X_COEFFS = new DefaultParameterDescriptor<float[]>(
            "xCoeffs", float[].class, null, null);
=======
    public static final ParameterDescriptor<float[]> X_COEFFS = new DefaultParameterDescriptor<>(
            Citations.GEOTOOLKIT, "xCoeffs", float[].class, null, null, null, null, null, true);
>>>>>>> f3410ed0

    /**
     * The operation parameter descriptor for the
     * "{@link javax.media.jai.WarpPolynomial#getYCoeffs yCoeffs}" parameter value.
     *
     * @deprecated Invoke <code>{@linkplain #PARAMETERS}.{@linkplain ParameterDescriptorGroup#descriptor(String)
     * descriptor(String)}</code> instead.
     */
<<<<<<< HEAD
    public static final ParameterDescriptor<float[]> Y_COEFFS = new DefaultParameterDescriptor<float[]>(
            "yCoeffs", float[].class, null, null);
=======
    public static final ParameterDescriptor<float[]> Y_COEFFS = new DefaultParameterDescriptor<>(
            Citations.GEOTOOLKIT, "yCoeffs", float[].class, null, null, null, null, null, true);
>>>>>>> f3410ed0

    /**
     * The operation parameter descriptor for the
     * "{@link javax.media.jai.WarpPolynomial#getPreScaleX preScaleX}" parameter value.
     *
     * @deprecated Invoke <code>{@linkplain #PARAMETERS}.{@linkplain ParameterDescriptorGroup#descriptor(String)
     * descriptor(String)}</code> instead.
     */
    public static final ParameterDescriptor<Float> PRE_SCALE_X;

    /**
     * The operation parameter descriptor for the
     * "{@link javax.media.jai.WarpPolynomial#getPreScaleY preScaleY}" parameter value.
     *
     * @deprecated Invoke <code>{@linkplain #PARAMETERS}.{@linkplain ParameterDescriptorGroup#descriptor(String)
     * descriptor(String)}</code> instead.
     */
    public static final ParameterDescriptor<Float> PRE_SCALE_Y;

    /**
     * The operation parameter descriptor for the
     * "{@link javax.media.jai.WarpPolynomial#getPostScaleX postScaleX}" parameter value.
     *
     * @deprecated Invoke <code>{@linkplain #PARAMETERS}.{@linkplain ParameterDescriptorGroup#descriptor(String)
     * descriptor(String)}</code> instead.
     */
    public static final ParameterDescriptor<Float> POST_SCALE_X;

    /**
     * The operation parameter descriptor for the
     * "{@link javax.media.jai.WarpPolynomial#getPostScaleY postScaleY}" parameter value.
     *
     * @deprecated Invoke <code>{@linkplain #PARAMETERS}.{@linkplain ParameterDescriptorGroup#descriptor(String)
     * descriptor(String)}</code> instead.
     */
    public static final ParameterDescriptor<Float> POST_SCALE_Y;
    static {
        final Float ONE = 1f;
        final Class<Float> type = Float.class;
<<<<<<< HEAD
        PRE_SCALE_X  = new DefaultParameterDescriptor<Float>( "preScaleX", null, type, ONE, false);
        PRE_SCALE_Y  = new DefaultParameterDescriptor<Float>( "preScaleY", null, type, ONE, false);
        POST_SCALE_X = new DefaultParameterDescriptor<Float>("postScaleX", null, type, ONE, false);
        POST_SCALE_Y = new DefaultParameterDescriptor<Float>("postScaleY", null, type, ONE, false);
=======
        PRE_SCALE_X  = new DefaultParameterDescriptor<Float>(Citations.GEOTOOLKIT, "preScaleX",  type, null, ONE, null, null, null, false);
        PRE_SCALE_Y  = new DefaultParameterDescriptor<Float>(Citations.GEOTOOLKIT, "preScaleY",  type, null, ONE, null, null, null, false);
        POST_SCALE_X = new DefaultParameterDescriptor<Float>(Citations.GEOTOOLKIT, "postScaleX", type, null, ONE, null, null, null, false);
        POST_SCALE_Y = new DefaultParameterDescriptor<Float>(Citations.GEOTOOLKIT, "postScaleY", type, null, ONE, null, null, null, false);
>>>>>>> f3410ed0
    }

    /**
     * The group of all parameters expected by this coordinate operation.
     * The following table lists the operation names and the parameters recognized by Geotk:
     * <p>
     * <!-- GENERATED PARAMETERS - inserted by ProjectionParametersJavadoc -->
     * <table bgcolor="#F4F8FF" border="1" cellspacing="0" cellpadding="6">
     *   <tr bgcolor="#B9DCFF" valign="top"><td colspan="2">
     *     <table border="0" cellspacing="0" cellpadding="0">
     *       <tr><th align="left">Name:&nbsp;&nbsp;</th><td><code>Geotk:</code></td><td><code>WarpPolynomial</code></td></tr>
     *     </table>
     *   </td></tr>
     *   <tr valign="top"><td>
     *     <table border="0" cellspacing="0" cellpadding="0">
     *       <tr><th align="left">Name:&nbsp;&nbsp;</th><td><code>Geotk:</code></td><td><code>degree</code></td></tr>
     *     </table>
     *   </td><td>
     *     <table border="0" cellspacing="0" cellpadding="0">
     *       <tr><th align="left">Type:&nbsp;&nbsp;</th><td><code>Integer</code></td></tr>
     *       <tr><th align="left">Obligation:&nbsp;&nbsp;</th><td>mandatory</td></tr>
     *       <tr><th align="left">Value range:&nbsp;&nbsp;</th><td>[1…7]</td></tr>
     *       <tr><th align="left">Default value:&nbsp;&nbsp;</th><td>2</td></tr>
     *     </table>
     *   </td></tr>
     *   <tr valign="top"><td>
     *     <table border="0" cellspacing="0" cellpadding="0">
     *       <tr><th align="left">Name:&nbsp;&nbsp;</th><td><code>Geotk:</code></td><td><code>xCoeffs</code></td></tr>
     *     </table>
     *   </td><td>
     *     <table border="0" cellspacing="0" cellpadding="0">
     *       <tr><th align="left">Type:&nbsp;&nbsp;</th><td><code>float[]</code></td></tr>
     *       <tr><th align="left">Obligation:&nbsp;&nbsp;</th><td>mandatory</td></tr>
     *     </table>
     *   </td></tr>
     *   <tr valign="top"><td>
     *     <table border="0" cellspacing="0" cellpadding="0">
     *       <tr><th align="left">Name:&nbsp;&nbsp;</th><td><code>Geotk:</code></td><td><code>yCoeffs</code></td></tr>
     *     </table>
     *   </td><td>
     *     <table border="0" cellspacing="0" cellpadding="0">
     *       <tr><th align="left">Type:&nbsp;&nbsp;</th><td><code>float[]</code></td></tr>
     *       <tr><th align="left">Obligation:&nbsp;&nbsp;</th><td>mandatory</td></tr>
     *     </table>
     *   </td></tr>
     *   <tr valign="top"><td>
     *     <table border="0" cellspacing="0" cellpadding="0">
     *       <tr><th align="left">Name:&nbsp;&nbsp;</th><td><code>Geotk:</code></td><td><code>preScaleX</code></td></tr>
     *     </table>
     *   </td><td>
     *     <table border="0" cellspacing="0" cellpadding="0">
     *       <tr><th align="left">Type:&nbsp;&nbsp;</th><td><code>Float</code></td></tr>
     *       <tr><th align="left">Obligation:&nbsp;&nbsp;</th><td>optional</td></tr>
     *       <tr><th align="left">Value range:&nbsp;&nbsp;</th><td>(-∞ … ∞)</td></tr>
     *       <tr><th align="left">Default value:&nbsp;&nbsp;</th><td>1</td></tr>
     *     </table>
     *   </td></tr>
     *   <tr valign="top"><td>
     *     <table border="0" cellspacing="0" cellpadding="0">
     *       <tr><th align="left">Name:&nbsp;&nbsp;</th><td><code>Geotk:</code></td><td><code>preScaleY</code></td></tr>
     *     </table>
     *   </td><td>
     *     <table border="0" cellspacing="0" cellpadding="0">
     *       <tr><th align="left">Type:&nbsp;&nbsp;</th><td><code>Float</code></td></tr>
     *       <tr><th align="left">Obligation:&nbsp;&nbsp;</th><td>optional</td></tr>
     *       <tr><th align="left">Value range:&nbsp;&nbsp;</th><td>(-∞ … ∞)</td></tr>
     *       <tr><th align="left">Default value:&nbsp;&nbsp;</th><td>1</td></tr>
     *     </table>
     *   </td></tr>
     *   <tr valign="top"><td>
     *     <table border="0" cellspacing="0" cellpadding="0">
     *       <tr><th align="left">Name:&nbsp;&nbsp;</th><td><code>Geotk:</code></td><td><code>postScaleX</code></td></tr>
     *     </table>
     *   </td><td>
     *     <table border="0" cellspacing="0" cellpadding="0">
     *       <tr><th align="left">Type:&nbsp;&nbsp;</th><td><code>Float</code></td></tr>
     *       <tr><th align="left">Obligation:&nbsp;&nbsp;</th><td>optional</td></tr>
     *       <tr><th align="left">Value range:&nbsp;&nbsp;</th><td>(-∞ … ∞)</td></tr>
     *       <tr><th align="left">Default value:&nbsp;&nbsp;</th><td>1</td></tr>
     *     </table>
     *   </td></tr>
     *   <tr valign="top"><td>
     *     <table border="0" cellspacing="0" cellpadding="0">
     *       <tr><th align="left">Name:&nbsp;&nbsp;</th><td><code>Geotk:</code></td><td><code>postScaleY</code></td></tr>
     *     </table>
     *   </td><td>
     *     <table border="0" cellspacing="0" cellpadding="0">
     *       <tr><th align="left">Type:&nbsp;&nbsp;</th><td><code>Float</code></td></tr>
     *       <tr><th align="left">Obligation:&nbsp;&nbsp;</th><td>optional</td></tr>
     *       <tr><th align="left">Value range:&nbsp;&nbsp;</th><td>(-∞ … ∞)</td></tr>
     *       <tr><th align="left">Default value:&nbsp;&nbsp;</th><td>1</td></tr>
     *     </table>
     *   </td></tr>
     * </table>
     */
    public static final ParameterDescriptorGroup PARAMETERS = createDescriptorGroup(new NamedIdentifier[] {
            new NamedIdentifier(Citations.GEOTOOLKIT, "WarpPolynomial")
        }, null, new ParameterDescriptor<?>[] {
            DEGREE, X_COEFFS, Y_COEFFS, PRE_SCALE_X, PRE_SCALE_Y, POST_SCALE_X, POST_SCALE_Y
        });

    /**
     * Creates a provider for warp transforms.
     */
    public WarpPolynomial() {
        super(2, 2, PARAMETERS);
    }

    /**
     * Returns the operation type.
     */
    @Override
    public Class<Transformation> getOperationType() {
        return Transformation.class;
    }

    /**
     * Creates a warp transform from the specified group of parameter values.
     *
     * @param  values The group of parameter values.
     * @return The created math transform.
     * @throws ParameterNotFoundException if a required parameter was not found.
     */
    @Override
    protected MathTransform createMathTransform(final ParameterValueGroup values)
            throws ParameterNotFoundException
    {
        final int      degree   = integerValue(DEGREE, values);
        final float[] xCoeffs   = value(X_COEFFS,      values);
        final float[] yCoeffs   = value(Y_COEFFS,      values);
        final float   preScaleX = scale( PRE_SCALE_X,  values);
        final float   preScaleY = scale( PRE_SCALE_Y,  values);
        final float  postScaleX = scale(POST_SCALE_X,  values);
        final float  postScaleY = scale(POST_SCALE_Y,  values);
        final Warp warp;
        switch (degree) {
            case 1:  warp = new WarpAffine           (xCoeffs, yCoeffs, preScaleX, preScaleY, postScaleX, postScaleY); break;
            case 2:  warp = new WarpQuadratic        (xCoeffs, yCoeffs, preScaleX, preScaleY, postScaleX, postScaleY); break;
            case 3:  warp = new WarpCubic            (xCoeffs, yCoeffs, preScaleX, preScaleY, postScaleX, postScaleY); break;
            default: warp = new WarpGeneralPolynomial(xCoeffs, yCoeffs, preScaleX, preScaleY, postScaleX, postScaleY); break;
        }
        return WarpTransform2D.create(warp);
    }

    /**
     * Returns the parameter value for the specified operation parameter.
     *
     * @param  param The parameter to look for.
     * @param  group The parameter value group to search into.
     * @return The requested parameter value, or {@code 1} if none.
     */
    private static float scale(final ParameterDescriptor<Float> param,
                               final ParameterValueGroup group)
            throws ParameterNotFoundException
    {
        final Object value = value(param, group);
        return (value != null) ? ((Number) value).floatValue() : 1;
    }
}<|MERGE_RESOLUTION|>--- conflicted
+++ resolved
@@ -76,13 +76,8 @@
      * @deprecated Invoke <code>{@linkplain #PARAMETERS}.{@linkplain ParameterDescriptorGroup#descriptor(String)
      * descriptor(String)}</code> instead.
      */
-<<<<<<< HEAD
     public static final ParameterDescriptor<float[]> X_COEFFS = new DefaultParameterDescriptor<float[]>(
-            "xCoeffs", float[].class, null, null);
-=======
-    public static final ParameterDescriptor<float[]> X_COEFFS = new DefaultParameterDescriptor<>(
             Citations.GEOTOOLKIT, "xCoeffs", float[].class, null, null, null, null, null, true);
->>>>>>> f3410ed0
 
     /**
      * The operation parameter descriptor for the
@@ -91,13 +86,8 @@
      * @deprecated Invoke <code>{@linkplain #PARAMETERS}.{@linkplain ParameterDescriptorGroup#descriptor(String)
      * descriptor(String)}</code> instead.
      */
-<<<<<<< HEAD
     public static final ParameterDescriptor<float[]> Y_COEFFS = new DefaultParameterDescriptor<float[]>(
-            "yCoeffs", float[].class, null, null);
-=======
-    public static final ParameterDescriptor<float[]> Y_COEFFS = new DefaultParameterDescriptor<>(
             Citations.GEOTOOLKIT, "yCoeffs", float[].class, null, null, null, null, null, true);
->>>>>>> f3410ed0
 
     /**
      * The operation parameter descriptor for the
@@ -137,17 +127,10 @@
     static {
         final Float ONE = 1f;
         final Class<Float> type = Float.class;
-<<<<<<< HEAD
-        PRE_SCALE_X  = new DefaultParameterDescriptor<Float>( "preScaleX", null, type, ONE, false);
-        PRE_SCALE_Y  = new DefaultParameterDescriptor<Float>( "preScaleY", null, type, ONE, false);
-        POST_SCALE_X = new DefaultParameterDescriptor<Float>("postScaleX", null, type, ONE, false);
-        POST_SCALE_Y = new DefaultParameterDescriptor<Float>("postScaleY", null, type, ONE, false);
-=======
         PRE_SCALE_X  = new DefaultParameterDescriptor<Float>(Citations.GEOTOOLKIT, "preScaleX",  type, null, ONE, null, null, null, false);
         PRE_SCALE_Y  = new DefaultParameterDescriptor<Float>(Citations.GEOTOOLKIT, "preScaleY",  type, null, ONE, null, null, null, false);
         POST_SCALE_X = new DefaultParameterDescriptor<Float>(Citations.GEOTOOLKIT, "postScaleX", type, null, ONE, null, null, null, false);
         POST_SCALE_Y = new DefaultParameterDescriptor<Float>(Citations.GEOTOOLKIT, "postScaleY", type, null, ONE, null, null, null, false);
->>>>>>> f3410ed0
     }
 
     /**
