/*
 *    Geotoolkit.org - An Open Source Java GIS Toolkit
 *    http://www.geotoolkit.org
 *
 *    (C) 2010-2012, Open Source Geospatial Foundation (OSGeo)
 *    (C) 2010-2012, Geomatys
 *
 *    This library is free software; you can redistribute it and/or
 *    modify it under the terms of the GNU Lesser General Public
 *    License as published by the Free Software Foundation;
 *    version 2.1 of the License.
 *
 *    This library is distributed in the hope that it will be useful,
 *    but WITHOUT ANY WARRANTY; without even the implied warranty of
 *    MERCHANTABILITY or FITNESS FOR A PARTICULAR PURPOSE.  See the GNU
 *    Lesser General Public License for more details.
 */
package org.geotoolkit.referencing.adapters;

import java.util.List;
import javax.measure.unit.Unit;

import ucar.nc2.Dimension;
import ucar.nc2.constants.CF;
import ucar.nc2.constants.AxisType;
import ucar.nc2.dataset.CoordinateAxis;
import ucar.nc2.dataset.CoordinateAxis1D;
import ucar.nc2.dataset.CoordinateAxis2D;

import org.opengis.util.InternationalString;
import org.opengis.referencing.cs.AxisDirection;
import org.opengis.referencing.cs.CoordinateSystemAxis;
import org.opengis.referencing.cs.RangeMeaning;
import org.opengis.referencing.operation.TransformException;

import org.geotoolkit.util.Strings;
import org.geotoolkit.util.SimpleInternationalString;
import org.geotoolkit.measure.Units;

import org.geotoolkit.resources.Errors;
import static org.geotoolkit.util.ArgumentChecks.ensureNonNull;


/**
 * Wraps a NetCDF {@link CoordinateAxis} as an implementation of GeoAPI interfaces.
 * <p>
 * {@code NetcdfAxis} is a <cite>view</cite>: every methods in this class delegate their work to the
 * wrapped NetCDF axis. Consequently any change in the wrapped axis is immediately reflected in this
 * {@code NetcdfAxis} instance. However users are encouraged to not change the wrapped axis after
 * construction, since GeoAPI referencing objects are expected to be immutable.
 *
 * @author Martin Desruisseaux (Geomatys)
 * @version 3.20
 *
 * @since 3.08
 * @module
 */
public class NetcdfAxis extends NetcdfIdentifiedObject implements CoordinateSystemAxis {
    /**
     * The NetCDF coordinate axis wrapped by this {@code NetcdfAxis} instance.
     */
    final CoordinateAxis axis;

    /**
     * The unit, computed when first needed.
     */
    volatile Unit<?> unit;

    /**
     * Creates a new {@code NetcdfAxis} object wrapping the given NetCDF coordinate axis.
     *
     * @param axis The NetCDF coordinate axis to wrap.
     */
    public NetcdfAxis(final CoordinateAxis axis) {
        ensureNonNull("axis", axis);
        this.axis = axis;
    }

    /**
     * Creates a new {@code NetcdfAxis} object wrapping the given NetCDF coordinate axis.
     *
     * @param axis The NetCDF coordinate axis to wrap.
     * @param domain Dimensions of the coordinate system for which we are wrapping an axis, in NetCDF order.
     *        This is typically {@link ucar.nc2.dataset.CoordinateSystem#getDomain()}.
     * @return The {@code NetcdfAxis} object wrapping the given axis.
     */
    static NetcdfAxis wrap(final CoordinateAxis axis, final List<Dimension> domain) {
        if (axis instanceof CoordinateAxis1D) {
            return new NetcdfAxis1D((CoordinateAxis1D) axis, domain);
        }
        if (axis instanceof CoordinateAxis2D) {
            return new NetcdfAxis2D((CoordinateAxis2D) axis, domain);
        }
        return new NetcdfAxis(axis);
    }

    /**
     * Returns the wrapped NetCDF axis.
     */
    @Override
    public CoordinateAxis delegate() {
        return axis;
    }

    /**
     * Returns the axis name. The default implementation delegates to
     * {@link CoordinateAxis1D#getShortName()}.
     *
     * @see CoordinateAxis1D#getShortName()
     */
    @Override
    public String getCode() {
        return axis.getShortName();
    }

    /**
     * Returns the axis abbreviation. The default implementation returns
     * an acronym of the value returned by {@link CoordinateAxis1D#getShortName()}.
     *
     * @see CoordinateAxis1D#getShortName()
     */
    @Override
    public String getAbbreviation() {
        final String name = axis.getShortName().trim();
        if (name.equalsIgnoreCase("longitude")) return "\u03BB";
        if (name.equalsIgnoreCase("latitude"))  return "\u03C6";
        return Strings.camelCaseToAcronym(name).toLowerCase();
    }

    /**
     * Returns the axis direction. The default implementation delegates to
     * {@link #getDirection(CoordinateAxis)}.
     *
     * @see CoordinateAxis1D#getAxisType()
     * @see CoordinateAxis1D#getPositive()
     */
    @Override
    public AxisDirection getDirection() {
        return getDirection(axis);
    }

    /**
     * Returns the direction of the given axis. This method infers the direction from
     * {@link CoordinateAxis#getAxisType()} and {@link CoordinateAxis#getPositive()}.
     * If the direction can not be determined, then this method returns
     * {@link AxisDirection#OTHER}.
     *
     * @param  axis The axis for which to get the direction.
     * @return The direction of the given axis.
     */
    public static AxisDirection getDirection(final CoordinateAxis axis) {
        final AxisType type = axis.getAxisType();
        final boolean down = CF.POSITIVE_DOWN.equals(axis.getPositive());
        if (type != null) {
            switch (type) {
                case Time: return down ? AxisDirection.PAST : AxisDirection.FUTURE;
                case Lon:
                case GeoX: return down ? AxisDirection.WEST : AxisDirection.EAST;
                case Lat:
                case GeoY: return down ? AxisDirection.SOUTH : AxisDirection.NORTH;
                case Pressure:
                case Height:
                case GeoZ: return down ? AxisDirection.DOWN : AxisDirection.UP;
            }
        }
        return AxisDirection.OTHER;
    }

    /**
     * Returns the axis minimal value. The default implementation delegates
     * to {@link CoordinateAxis#getMinValue()}.
     *
     * @see CoordinateAxis#getMinValue()
     */
    @Override
    public double getMinimumValue() {
        return axis.getMinValue();
    }

    /**
     * Returns the axis maximal value. The default implementation delegates
     * to {@link CoordinateAxis#getMaxValue()}.
     *
     * @see CoordinateAxis#getMaxValue()
     */
    @Override
    public double getMaximumValue() {
        return axis.getMaxValue();
    }

    /**
     * Returns {@code null} since the range meaning is unspecified.
     */
    @Override
    public RangeMeaning getRangeMeaning() {
        return null;
    }

    /**
     * Returns {@code true} if the NetCDF axis is an instance of {@link CoordinateAxis1D} and
     * {@linkplain CoordinateAxis1D#isRegular() is regular}.
     *
     * @return {@code true} if the NetCDF axis is regular.
     *
     * @see CoordinateAxis1D#isRegular()
     *
     * @since 3.20
     */
<<<<<<< HEAD
    @Override
    @SuppressWarnings({"unchecked","rawtypes"})
    @Workaround(library="NetCDF", version="4.1")
    public synchronized Range<?> getOrdinateRangeAt(final int index)
            throws IndexOutOfBoundsException, UnsupportedOperationException
    {
        Range<?>[] ranges = this.ranges;
        if (ranges == null) {
            final double[] bound1 = axis.getBound1();
            final double[] bound2 = axis.getBound2();
            final int length = Math.min(bound1.length, bound2.length);
            /*
             * Workaround for what is apparently a NetCDF 4.1 bug.
             */
            if (length == 1 && bound1[0] == 0) {
                bound1[0] = bound2[0] = axis.getCoordValue(0);
            }
            /*
             * Computes the conversion factor from numerical values to milliseconds.
             */
            double toMillis = 0;
            final CoordinateAxis1DTime timeAxis;
            if (axis instanceof CoordinateAxis1DTime) {
                timeAxis = (CoordinateAxis1DTime) axis;
                toMillis = timeAxis.getDateRange().getDuration().getValueInSeconds();
                if (toMillis > 0) {
                    toMillis = toMillis * 1000 / (axis.getMaxValue() - axis.getMinValue());
                }
                ranges = new DateRange[length];
            } else {
                timeAxis = null;
                ranges = new NumberRange<?>[length];
            }
            /*
             * Creates the ranges.
             */
            Comparable<?> previous = null;
            for (int i=0; i<length; i++) {
                final double b1 = bound1[i];
                final double b2 = bound2[i];
                Comparable<?> c1, c2;
                if (timeAxis != null) {
                    final long time = timeAxis.getTimeDate(i).getTime(); // See getOrdinateAt(i)
                    long t1 = time; // Usually the minimum value, but not necessarily.
                    long t2 = time; // Usually the maximum value, but not necessarily.
                    if (toMillis > 0) {
                        final double ordinate = axis.getCoordValue(i);
                        t1 -= Math.round((ordinate - b1) * toMillis);
                        t2 += Math.round((b2 - ordinate) * toMillis);
                    }
                    c1 = new Date(t1);
                    c2 = new Date(t2);
                } else {
                    c1 = b1;
                    c2 = b2;
                }
                // Reuse the instance of the previous iteration.
                if (c1.equals(previous)) {
                    c1 = previous;
                }
                previous = c2;
                // Ensure that (c1,c2) are sorted.
                if (((Comparable) c2).compareTo(c1) < 0) {
                    final Comparable<?> tmp = c1;
                    c1 = c2;
                    c2 = tmp;
                }
                // Store the result.
                final boolean maxInclusive = c1.equals(c2);
                if (timeAxis != null) {
                    ranges[i] = new DateRange((Date) c1, true, (Date) c2, maxInclusive);
                } else {
                    ranges[i] = new NumberRange<Double>(Double.class, (Double) c1, true, (Double) c2, maxInclusive);
                }
            }
            this.ranges = ranges; // Only on success.
        }
        return ranges[index];
=======
    final boolean isRegular() {
        return (axis instanceof CoordinateAxis1D) && ((CoordinateAxis1D) axis).isRegular();
>>>>>>> d59442ae
    }

    /**
     * Interpolates the ordinate value for the given grid coordinate. The {@code gridPts} array
     * shall contains a complete grid coordinate - not only the grid index value for this axis -
     * starting at index {@code srcOff}.
     * <p>
     * The interpolated ordinate value shall maps the
     * {@linkplain org.opengis.referencing.datum.PixelInCell#CELL_CENTER cell center}.
     * <p>
     * The default implementation throws an exception in all cases.
     * The actual implementation needs to be provided by subclasses.
     *
     * @param  gridPts An array containing grid coordinates.
     * @param  srcOff  Index of the first ordinate value in the {@code gridPts}.
     * @return The ordinate value of cell center interpolated from the given grid coordinate.
     * @throws TransformException If the ordinate value can not be computed.
     *
     * @since 3.20
     */
    public double getOrdinateValue(final double[] gridPts, final int srcOff) throws TransformException {
        throw new TransformException(Errors.format(Errors.Keys.UNSPECIFIED_TRANSFORM));
    }

    /**
     * Returns the units as a string. If the axis direction or the time epoch
     * was appended to the units, then this part of the string is removed.
     */
    private String getUnitsString() {
        String symbol = axis.getUnitsString();
        if (symbol != null) {
            int i = symbol.lastIndexOf('_');
            if (i > 0) {
                final String direction = getDirection().name();
                if (symbol.regionMatches(true, i+1, direction, 0, direction.length())) {
                    symbol = symbol.substring(0, i).trim();
                }
            }
            i = symbol.indexOf(" since ");
            if (i > 0) {
                symbol = symbol.substring(0, i);
            }
            symbol = symbol.trim();
        }
        return symbol;
    }

    /**
     * Returns the units, or {@code null} if unknown.
     *
     * @see CoordinateAxis1D#getUnitsString()
     * @see Units#valueOf(String)
     */
    @Override
    public Unit<?> getUnit() {
        Unit<?> unit = this.unit;
        if (unit == null) {
            final String symbol = getUnitsString();
            if (symbol != null) try {
                this.unit = unit = Units.valueOf(symbol);
            } catch (IllegalArgumentException e) {
                // TODO: use Unit library in order to parse this kind of units.
                // For now just report that the unit is unknown, which is compatible
                // with the method contract.
            }
        }
        return unit;
    }

    /**
     * Returns the NetCDF description, or {@code null} if none.
     * The default implementation delegates to {@link CoordinateAxis1D#getDescription()}.
     *
     * @see CoordinateAxis1D#getDescription()
     */
    @Override
    public InternationalString getRemarks() {
        final String description = axis.getDescription();
        if (description != null) {
            return new SimpleInternationalString(description);
        }
        return super.getRemarks();
    }
}<|MERGE_RESOLUTION|>--- conflicted
+++ resolved
@@ -206,89 +206,8 @@
      *
      * @since 3.20
      */
-<<<<<<< HEAD
-    @Override
-    @SuppressWarnings({"unchecked","rawtypes"})
-    @Workaround(library="NetCDF", version="4.1")
-    public synchronized Range<?> getOrdinateRangeAt(final int index)
-            throws IndexOutOfBoundsException, UnsupportedOperationException
-    {
-        Range<?>[] ranges = this.ranges;
-        if (ranges == null) {
-            final double[] bound1 = axis.getBound1();
-            final double[] bound2 = axis.getBound2();
-            final int length = Math.min(bound1.length, bound2.length);
-            /*
-             * Workaround for what is apparently a NetCDF 4.1 bug.
-             */
-            if (length == 1 && bound1[0] == 0) {
-                bound1[0] = bound2[0] = axis.getCoordValue(0);
-            }
-            /*
-             * Computes the conversion factor from numerical values to milliseconds.
-             */
-            double toMillis = 0;
-            final CoordinateAxis1DTime timeAxis;
-            if (axis instanceof CoordinateAxis1DTime) {
-                timeAxis = (CoordinateAxis1DTime) axis;
-                toMillis = timeAxis.getDateRange().getDuration().getValueInSeconds();
-                if (toMillis > 0) {
-                    toMillis = toMillis * 1000 / (axis.getMaxValue() - axis.getMinValue());
-                }
-                ranges = new DateRange[length];
-            } else {
-                timeAxis = null;
-                ranges = new NumberRange<?>[length];
-            }
-            /*
-             * Creates the ranges.
-             */
-            Comparable<?> previous = null;
-            for (int i=0; i<length; i++) {
-                final double b1 = bound1[i];
-                final double b2 = bound2[i];
-                Comparable<?> c1, c2;
-                if (timeAxis != null) {
-                    final long time = timeAxis.getTimeDate(i).getTime(); // See getOrdinateAt(i)
-                    long t1 = time; // Usually the minimum value, but not necessarily.
-                    long t2 = time; // Usually the maximum value, but not necessarily.
-                    if (toMillis > 0) {
-                        final double ordinate = axis.getCoordValue(i);
-                        t1 -= Math.round((ordinate - b1) * toMillis);
-                        t2 += Math.round((b2 - ordinate) * toMillis);
-                    }
-                    c1 = new Date(t1);
-                    c2 = new Date(t2);
-                } else {
-                    c1 = b1;
-                    c2 = b2;
-                }
-                // Reuse the instance of the previous iteration.
-                if (c1.equals(previous)) {
-                    c1 = previous;
-                }
-                previous = c2;
-                // Ensure that (c1,c2) are sorted.
-                if (((Comparable) c2).compareTo(c1) < 0) {
-                    final Comparable<?> tmp = c1;
-                    c1 = c2;
-                    c2 = tmp;
-                }
-                // Store the result.
-                final boolean maxInclusive = c1.equals(c2);
-                if (timeAxis != null) {
-                    ranges[i] = new DateRange((Date) c1, true, (Date) c2, maxInclusive);
-                } else {
-                    ranges[i] = new NumberRange<Double>(Double.class, (Double) c1, true, (Double) c2, maxInclusive);
-                }
-            }
-            this.ranges = ranges; // Only on success.
-        }
-        return ranges[index];
-=======
     final boolean isRegular() {
         return (axis instanceof CoordinateAxis1D) && ((CoordinateAxis1D) axis).isRegular();
->>>>>>> d59442ae
     }
 
     /**
