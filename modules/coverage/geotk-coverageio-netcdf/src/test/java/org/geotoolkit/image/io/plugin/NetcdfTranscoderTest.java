/*
 *    Geotoolkit.org - An Open Source Java GIS Toolkit
 *    http://www.geotoolkit.org
 *
 *    (C) 2011-2012, Open Source Geospatial Foundation (OSGeo)
 *    (C) 2011-2012, Geomatys
 *
 *    This library is free software; you can redistribute it and/or
 *    modify it under the terms of the GNU Lesser General Public
 *    License as published by the Free Software Foundation;
 *    version 2.1 of the License.
 *
 *    This library is distributed in the hope that it will be useful,
 *    but WITHOUT ANY WARRANTY; without even the implied warranty of
 *    MERCHANTABILITY or FITNESS FOR A PARTICULAR PURPOSE.  See the GNU
 *    Lesser General Public License for more details.
 */
package org.geotoolkit.image.io.plugin;

import java.util.Map;
import java.util.Arrays;
import java.util.HashSet;
import java.io.IOException;
import javax.imageio.IIOException;
import ucar.nc2.NetcdfFile;

import org.opengis.metadata.Metadata;
import org.opengis.metadata.citation.Role;
import org.opengis.metadata.identification.DataIdentification;
import org.opengis.metadata.extent.TemporalExtent;
import org.opengis.metadata.maintenance.ScopeCode;
import org.opengis.temporal.Instant;
import org.opengis.wrapper.netcdf.NetcdfMetadataTest;

import org.geotoolkit.coverage.io.ImageCoverageReader;
import org.geotoolkit.coverage.io.CoverageStoreException;

import org.junit.*;
import static org.opengis.test.Assert.*;
import static org.geotoolkit.test.Commons.getSingleton;


/**
 * Tests using the {@link NetcdfTranscoder} class. This class inherits the tests from the
 * {@code geoapi-netcdf} module, and adds a some additional assertions for attributes not
 * parsed by the GeoAPI demo code.
 *
 * @author Martin Desruisseaux (Geomatys)
 * @version 3.20
 *
 * @since 3.20
 */
public final strictfp class NetcdfTranscoderTest extends NetcdfMetadataTest {
    /**
     * {@code true} if this instance is running an integration test.
     * <p>
     * <ul>
     *   <li>If {@code false} (the usual value), the metadata will be constructed directly by a
     *       {@link NetcdfTranscoder} instance.</li>
     *   <li>If {@code true}, the metadata will be constructed by an {@link ImageCoverageReader},
     *       which will itself use a {@link NetcdfTranscoder} under the hood and will add more
     *       information.</li>
     * </ul>
     */
    private boolean integrationTest;

    /**
     * Wraps the given NetCDF file into the Metadata object to be tested.
     * This method is invoked by the tests inherited from the {@code geoapi-test} module.
     *
     * @param  file The NetCDF file to wrap.
     * @return A metadata implementation created from the attributes found in the given file.
     * @throws IOException If an error occurred while wrapping the given NetCDF file.
     */
    @Override
    protected Metadata wrap(final NetcdfFile file) throws IOException {
        if (integrationTest) try {
            final NetcdfImageReader imageReader = new NetcdfImageReader(null);
            imageReader.setInput(file);
            final ImageCoverageReader coverageReader = new ImageCoverageReader();
            coverageReader.setInput(imageReader);
            final Metadata metadata = coverageReader.getMetadata();
            coverageReader.dispose();
            return metadata;
        } catch (CoverageStoreException e) {
            throw new IIOException(e.getLocalizedMessage(), e);
        }
        // Bellow is the "normal" test.
        final NetcdfTranscoder ncISO = new NetcdfTranscoder(file, null);
        return ncISO.readMetadata();
    }

    /**
     * Adds a set of common property values expected by every tests in this class.
     */
    private static void addCommonProperties(final Map<String,Object> expected, final boolean contact) {
        assertNull(expected.put("metadataStandardName", "ISO 19115-2 Geographic Information - Metadata Part 2 Extensions for imagery and gridded data"));
        assertNull(expected.put("metadataStandardVersion", "ISO 19115-2:2009(E)"));
        if (contact) {
            assertNull(expected.put("identificationInfo.pointOfContact.role", Role.POINT_OF_CONTACT));
            assertNull(expected.put("contact.role", Role.POINT_OF_CONTACT));
        }
    }

    /**
     * Tests a file that contains THREDDS metadata. This method inherits the tests defined in
     * GeoAPI, and adds some additional tests for attributes parsed by Geotk but not GeoAPI.
     *
     * @throws IOException If the test file can not be read.
     */
    @Test
    @Override
    public void testTHREDDS() throws IOException {
        final Map<String,Object> expected = expectedProperties;
        addCommonProperties(expected, true);
        assertNull(expected.put("identificationInfo.citation.title",           "crm_v1.grd"));
        assertNull(expected.put("identificationInfo.citation.identifier.code", "crm_v1"));
        assertNull(expected.put("contentInfo.dimension.sequenceIdentifier",    "z"));
        super.testTHREDDS();
<<<<<<< HEAD
        verifyConstants(metadata);
        assertEquals("fileIdentifier", "crm_v1",
                metadata.getFileIdentifier());
        assertEquals("hierarchyLevel", new HashSet<ScopeCode>(Arrays.asList(ScopeCode.DATASET, ScopeCode.SERVICE)),
=======
        assertEquals("hierarchyLevel", new HashSet<>(Arrays.asList(ScopeCode.DATASET, ScopeCode.SERVICE)),
>>>>>>> a5f13954
                metadata.getHierarchyLevels());
        /*
         * In the Geotk case, the Metadata/Contact and Metadata/Identification/PointOfContact
         * proprties are not just equals - they are expected to be the exact same instance.
         */
        assertSame("identificationInfo.pointOfContact", getSingleton(metadata.getContacts()),
                getSingleton(getSingleton(metadata.getIdentificationInfo()).getPointOfContacts()));
        /*
         * We expect every properties to have been processed.
         */
        assertTrue(expectedProperties.toString(), expectedProperties.isEmpty());
        assertTrue(actualProperties  .toString(), actualProperties  .isEmpty());
    }

    /**
     * Tests a NetCDF binary file. This method inherits the tests defined in GeoAPI,
     * and adds some additional tests for attributes parsed by Geotk but not GeoAPI.
     *
     * @throws IOException If the test file can not be read.
     */
    @Test
    @Override
    public void testNCEP() throws IOException {
        addCommonProperties(expectedProperties, true);
        super.testNCEP();
        assertSame("hierarchyLevel", ScopeCode.DATASET, getSingleton(metadata.getHierarchyLevels()));
        /*
         * In the Geotk case, the Metadata/Contact and Metadata/Identification/PointOfContact
         * proprties are not just equals - they are expected to be the exact same instance.
         */
        assertSame("identificationInfo.pointOfContact", getSingleton(metadata.getContacts()),
                getSingleton(getSingleton(metadata.getIdentificationInfo()).getPointOfContacts()));
        /*
         * Metadata / Data Identification / Temporal Extent.
         */
        final DataIdentification identification = (DataIdentification) getSingleton(metadata.getIdentificationInfo());
        final TemporalExtent text = getSingleton(getSingleton(identification.getExtents()).getTemporalElements());
        final Instant instant = (Instant) text.getExtent();
        // Can not test at this time, since it requires the geotk-temporal module.
        /*
         * Every properties found in the metadata should have been verified by this test case.
         * However the set of expected values may contains more entries than what we found in
         * the metadata object, because some values are found only in the "integrated" tests.
         * Consequently the set of expected values will be tested for emptiness only in the
         * "integrated" test case.
         */
        assertTrue(actualProperties.toString(), actualProperties.isEmpty());
    }

    /**
     * Same test than {@link #testNCEP()}, but now reading through a {@link ImageCoverageReader}.
     * This is an integration test, with some additional metadata which were added by the coverage
     * reader.
     *
     * @throws IOException If the test file can not be read.
     * @throws CoverageStoreException Should never happen.
     */
    @Test
    public void testIntegratedNCEP() throws IOException, CoverageStoreException {
        integrationTest = true;
        testNCEP();
        // See the comment in testNCEP()
        assertTrue(expectedProperties.toString(), expectedProperties.isEmpty());
    }

    /**
     * Tests the Landsat file (binary format).
     *
     * @throws IOException If the test file can not be read.
     */
    @Test
    @Override
    public void testLandsat() throws IOException {
        addCommonProperties(expectedProperties, false);
        super.testLandsat();
        assertSame("hierarchyLevel", ScopeCode.DATASET, getSingleton(metadata.getHierarchyLevels()));
        /*
         * We expect every properties to have been processed.
         */
        assertTrue(expectedProperties.toString(), expectedProperties.isEmpty());
        assertTrue(actualProperties  .toString(), actualProperties  .isEmpty());
    }

    /**
     * Tests the "Current Icing Product" file (binary format).
     *
     * @throws IOException If the test file can not be read.
     */
    @Test
    @Override
    public void testCIP() throws IOException {
        final Map<String,Object> expected = expectedProperties;
        addCommonProperties(expected, true);
        super.testCIP();
        assertSame("hierarchyLevel", ScopeCode.DATASET, getSingleton(metadata.getHierarchyLevels()));
        /*
         * In the Geotk case, the Metadata/Contact and Metadata/Identification/PointOfContact
         * proprties are not just equals - they are expected to be the exact same instance.
         */
        assertSame("identificationInfo.pointOfContact", getSingleton(metadata.getContacts()),
                getSingleton(getSingleton(metadata.getIdentificationInfo()).getPointOfContacts()));
        /*
         * Every properties found in the metadata should have been verified by this test case.
         * However the set of expected values may contains more entries than what we found in
         * the metadata object, because some values are found only in the "integrated" tests.
         * Consequently the set of expected values will be tested for emptiness only in the
         * "integrated" test case.
         */
        assertTrue(actualProperties.toString(), actualProperties.isEmpty());
    }

    /**
     * Same test than {@link #testCIP()}, but now reading through a {@link ImageCoverageReader}.
     * This is an integration test.
     *
     * @throws IOException If the test file can not be read.
     * @throws CoverageStoreException Should never happen.
     */
    @Test
    public void testIntegratedCIP() throws IOException, CoverageStoreException {
        integrationTest = true;
        testCIP();
        // See the comment in testCIP()
        assertTrue(expectedProperties.toString(), expectedProperties.isEmpty());
    }
}<|MERGE_RESOLUTION|>--- conflicted
+++ resolved
@@ -117,14 +117,7 @@
         assertNull(expected.put("identificationInfo.citation.identifier.code", "crm_v1"));
         assertNull(expected.put("contentInfo.dimension.sequenceIdentifier",    "z"));
         super.testTHREDDS();
-<<<<<<< HEAD
-        verifyConstants(metadata);
-        assertEquals("fileIdentifier", "crm_v1",
-                metadata.getFileIdentifier());
         assertEquals("hierarchyLevel", new HashSet<ScopeCode>(Arrays.asList(ScopeCode.DATASET, ScopeCode.SERVICE)),
-=======
-        assertEquals("hierarchyLevel", new HashSet<>(Arrays.asList(ScopeCode.DATASET, ScopeCode.SERVICE)),
->>>>>>> a5f13954
                 metadata.getHierarchyLevels());
         /*
          * In the Geotk case, the Metadata/Contact and Metadata/Identification/PointOfContact
