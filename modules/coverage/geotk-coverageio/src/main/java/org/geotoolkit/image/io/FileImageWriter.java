/*
 *    Geotoolkit.org - An Open Source Java GIS Toolkit
 *    http://www.geotoolkit.org
 *
 *    (C) 2011-2012, Open Source Geospatial Foundation (OSGeo)
 *    (C) 2011-2012, Geomatys
 *
 *    This library is free software; you can redistribute it and/or
 *    modify it under the terms of the GNU Lesser General Public
 *    License as published by the Free Software Foundation;
 *    version 2.1 of the License.
 *
 *    This library is distributed in the hope that it will be useful,
 *    but WITHOUT ANY WARRANTY; without even the implied warranty of
 *    MERCHANTABILITY or FITNESS FOR A PARTICULAR PURPOSE.  See the GNU
 *    Lesser General Public License for more details.
 */
package org.geotoolkit.image.io;

import java.net.URL;
import java.net.URI;
import java.io.File;
import java.io.IOException;
import java.io.InputStream;
import java.io.OutputStream;
import java.io.FileInputStream;
import javax.imageio.spi.ImageWriterSpi;

import org.geotoolkit.internal.io.IOUtilities;
import org.geotoolkit.internal.io.TemporaryFile;
import org.geotoolkit.internal.image.io.Formats;
import org.geotoolkit.resources.Errors;


/**
 * Base class for image writers that require {@link File} output destination. This class is used with
 * image formats backed by some external API (typically C/C++ libraries) working only with files.
 * <p>
 * The output type can be any of the types documented in the
 * {@linkplain org.geotoolkit.image.io.StreamImageWriter.Spi provider} javadoc. The {@link File}
 * object can be obtained by a call to {@link #getOutputFile()}, which handles the various output
 * types as below:
 * <p>
 * <ul>
 *   <li>{@link File} outputs are returned as-is.</li>
 *   <li>{@link String} outputs are converted to {@code File} objects by a call to the
 *       {@link File#File(String)} constructor.</li>
 *   <li>{@link URL} and {@link URI} inputs are converted to {@code File} objects by a call to the
 *       {@link File#File(URI)} constructor only if the protocol is {@code "file"}. In the particular
 *       case of {@code URL}s, the encoding is specified by {@link #getURLEncoding()}.</li>
 *   <li>For all other cases, a temporary file is returned. When the {@link #close()} method is
 *       invoked, the content of the temporary file is copied to the output stream and the file
 *       is deleted.</li>
 * </ul>
 *
 * @author Johann Sorel (Geomatys)
 * @author Martin Desruisseaux (Geomatys)
 * @version 3.20
 *
 * @since 3.20
 * @module
 */
public abstract class FileImageWriter extends StreamImageWriter {
    /**
     * The file to write. This is the same reference than {@link #output} if the later was
     * already a {@link File} object. Otherwise this is a {@code File} derived from the
     * output URL, URI or Path if possible, or a temporary file otherwise.
     */
    private File outputFile;

    /**
     * {@code true} if {@link #outputFile} is a temporary file.
     */
    private boolean isTemporary;

    /**
     * Constructs a new image writer.
     *
     * @param provider The {@link ImageWriterSpi} that is constructing this object, or {@code null}.
     */
    protected FileImageWriter(final Spi provider) {
        super(provider);
    }

    /**
     * Returns the encoding used for {@linkplain URL} {@linkplain #output output}s.
     * The default implementation returns {@code "UTF-8"} in all cases. Subclasses
     * can override this method if {@link #getOutputFile()} should convert {@link URL}
     * to {@link File} objects using a different encoding.
     *
     * @return The encoding used for URL outputs.
     */
    public String getURLEncoding() {
        return "UTF-8";
    }

    /**
     * Returns the {@linkplain #output output} as a file. If the output is not a file,
     * then a temporary file is returned. The content of the file will be send to the
     * original output when {@linkplain #close() closing} this image writer.
     *
     * @return The {@linkplain #output output} as a file.
     * @throws IOException If the output can not be converted to a file, or a failure
     *         occurred while creating a temporary file.
     */
    protected File getOutputFile() throws IOException {
        if (outputFile != null) {
            return outputFile;
        }
        final Object output = this.output;
        if (output == null) {
            throw new IllegalStateException(getErrorResources().getString(Errors.Keys.NO_IMAGE_OUTPUT));
        }
        if (output instanceof String) {
            outputFile = new File((String) output);
            return outputFile;
        }
        if (output instanceof File) {
            outputFile = (File) output;
            return outputFile;
        }
        if (output instanceof URI) {
            final URI targetURI = (URI) output;
            if (targetURI.getScheme().equalsIgnoreCase("file")) {
                outputFile = new File(targetURI);
                return outputFile;
            }
        }
        if (output instanceof URL) {
            final URL targetURL = (URL) output;
            if (targetURL.getProtocol().equalsIgnoreCase("file")) {
                outputFile = IOUtilities.toFile(targetURL, getURLEncoding());
                return outputFile;
            }
        }
        /*
         * Can not convert the output directly to a file. Creates a temporary file using
         * the first declared image suffix (e.g. "png"), or "tmp" if there is no declared
         * suffix. The "FIW" prefix stands for "FileImageWriter".
         */
        outputFile = TemporaryFile.createTempFile("FIW", Formats.getFileSuffix(originatingProvider), null);
        isTemporary = true;
        return outputFile;
    }

    /**
     * Returns {@code true} if the file given by {@link #getOutputFile()} is a temporary file.
     *
     * @return {@code true} if the output file is a temporary one.
     */
    protected boolean isTemporaryFile() {
        return isTemporary;
    }

    /**
     * Flushes the image content to the output stream, closes the stream and deletes the
     * temporary file (if any). More specifically, this method performs the following steps:
     * <p>
     * <ol>
     *   <li>If the content was written to a temporary file, copy that content to the original
     *       {@linkplain #getOutputStream() output stream}.</li>
     *   <li>Deletes the temporary file (if any).</li>
     *   <li>Closes the output stream {@linkplain StreamImageWriter#close() as documented in
     *       the super-class}</li>
     * </ol>
     * <p>
     * This method is invoked automatically by {@link #setOutput(Object)}, {@link #reset()},
     * {@link #dispose()} or {@link #finalize()} methods and doesn't need to be invoked explicitly.
     * It has protected access only in order to allow overriding by subclasses.
     *
     * @throws IOException If an error occurred while disposing resources.
     */
    @Override
    protected void close() throws IOException {
        final File file = outputFile;
        outputFile = null;
        if (isTemporary) try {
            isTemporary = false;
<<<<<<< HEAD
            final InputStream in = new FileInputStream(file);
            final OutputStream out = getOutputStream();
            IOUtilities.copy(in, out);
            out.close();
            in.close();
=======
            final OutputStream out = getOutputStream();
            try (InputStream in = new FileInputStream(file)) {
                IOUtilities.copy(in, out);
            }
            out.flush();
            // Do not close the 'out' stream. Let the super.close() method decides what
            // it needs to close (it depends if the stream was specified by the user or
            // created under the hood by the writer).
>>>>>>> 3b928d2f
        } finally {
            // Delete the temporary file before to close the stream in order to make sure that
            // it is deleted even if super.close() failed. In extreme cases, this may also free
            // some disk space needed by super.close() for completing its work.
            if (!TemporaryFile.delete(file)) {
                file.deleteOnExit();
            }
            super.close();
        } else {
            super.close();
        }
    }
}<|MERGE_RESOLUTION|>--- conflicted
+++ resolved
@@ -176,22 +176,17 @@
         outputFile = null;
         if (isTemporary) try {
             isTemporary = false;
-<<<<<<< HEAD
+            final OutputStream out = getOutputStream();
             final InputStream in = new FileInputStream(file);
-            final OutputStream out = getOutputStream();
-            IOUtilities.copy(in, out);
-            out.close();
-            in.close();
-=======
-            final OutputStream out = getOutputStream();
-            try (InputStream in = new FileInputStream(file)) {
+            try {
                 IOUtilities.copy(in, out);
+            } finally {
+                in.close();
             }
             out.flush();
             // Do not close the 'out' stream. Let the super.close() method decides what
             // it needs to close (it depends if the stream was specified by the user or
             // created under the hood by the writer).
->>>>>>> 3b928d2f
         } finally {
             // Delete the temporary file before to close the stream in order to make sure that
             // it is deleted even if super.close() failed. In extreme cases, this may also free
