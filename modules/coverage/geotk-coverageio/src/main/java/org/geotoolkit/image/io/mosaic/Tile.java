/*
 *    Geotoolkit.org - An Open Source Java GIS Toolkit
 *    http://www.geotoolkit.org
 *
 *    (C) 2007-2012, Open Source Geospatial Foundation (OSGeo)
 *    (C) 2009-2012, Geomatys
 *
 *    This library is free software; you can redistribute it and/or
 *    modify it under the terms of the GNU Lesser General Public
 *    License as published by the Free Software Foundation;
 *    version 2.1 of the License.
 *
 *    This library is distributed in the hope that it will be useful,
 *    but WITHOUT ANY WARRANTY; without even the implied warranty of
 *    MERCHANTABILITY or FITNESS FOR A PARTICULAR PURPOSE.  See the GNU
 *    Lesser General Public License for more details.
 */
package org.geotoolkit.image.io.mosaic;

import java.awt.Point;
import java.awt.Dimension;
import java.awt.Rectangle;
import java.awt.geom.AffineTransform;
import java.net.URL;
import java.net.URI;
import java.net.URISyntaxException;
import java.io.*; // We use a lot of those imports.
import java.util.Iterator;
import java.util.Collection;
import java.util.logging.Logger;
import javax.imageio.ImageIO;
import javax.imageio.ImageReader;
import javax.imageio.spi.IIORegistry;
import javax.imageio.spi.ImageReaderSpi;
import javax.imageio.spi.ImageWriterSpi;
import javax.imageio.stream.ImageInputStream;
import javax.imageio.stream.FileImageInputStream;
import net.jcip.annotations.Immutable;
import java.lang.reflect.Field;

import org.opengis.metadata.spatial.PixelOrientation;

import org.geotoolkit.io.TableWriter;
import org.apache.sis.util.ArraysExt;
import org.geotoolkit.util.Utilities;
import org.geotoolkit.util.logging.Logging;
import org.geotoolkit.util.converter.Classes;
import org.geotoolkit.resources.Errors;
import org.geotoolkit.resources.Vocabulary;
import org.geotoolkit.internal.io.IOUtilities;
import org.geotoolkit.internal.image.io.Formats;
import org.geotoolkit.internal.image.io.SupportFiles;
import org.geotoolkit.image.io.ImageReaderAdapter;
import org.geotoolkit.image.io.ImageWriterAdapter;
import org.geotoolkit.internal.image.io.CheckedImageInputStream;

import static java.lang.Math.min;
import static java.lang.Math.max;
import static org.apache.sis.util.ArgumentChecks.*;


/**
 * A tile to be read by {@link MosaicImageReader}. Each tile must contains the following:
 * <p>
 * <ul>
 *   <li><p><b>An {@link ImageReaderSpi} instance</b>. The same provider is typically used for every
 *   tiles, but this is not mandatory. An {@linkplain ImageReader image reader} will be instantiated
 *   and the {@linkplain #getInput input} will be assigned to it before a tile is read.</p></li>
 *
 *   <li><p><b>An input</b>, typically a {@linkplain File file}, {@linkplain URL}, {@linkplain URI}
 *   or {@linkplain String}. The input is typically different for every tile to be read, but this
 *   is not mandatory. For example different tiles could be stored at different
 *   {@linkplain #getImageIndex image index} in the same file.</p></li>
 *
 *   <li><p><b>An image index</b> to be given to {@link ImageReader#read(int)} for reading the
 *   tile. This index is often 0.</p></li>
 *
 *   <li><p><b>The upper-left corner</b> in the destination image as a {@linkplain Point point},
 *   or the upper-left corner together with the image size as a {@linkplain Rectangle rectangle}.
 *   If the upper-left corner has been given as a {@linkplain Point point}, then the
 *   {@linkplain ImageReader#getWidth width} and {@linkplain ImageReader#getHeight height} will
 *   be obtained from the image reader when first needed, which may have a slight performance cost.
 *   If the upper-left corner has been given as a {@linkplain Rectangle rectangle} instead, then
 *   this performance cost is avoided but the user is responsible for the accuracy of the
 *   information provided.
 *
 *     <blockquote><font size=2>
 *     <b>NOTE:</b> The upper-left corner is the {@linkplain #getLocation location} of this tile
 *     in the {@linkplain javax.imageio.ImageReadParam#setDestination destination image} when no
 *     {@linkplain javax.imageio.ImageReadParam#setDestinationOffset destination offset} are
 *     specified. If the user specified a destination offset, then the tile location will be
 *     translated accordingly for the image being read.
 *     </font></blockquote></p></li>
 *
 *   <li><p><b>The subsampling relative to the tile having the best resolution.</b> This is not
 *   the subsampling to apply when reading this tile, but rather the subsampling that we would
 *   need to apply on the tile having the finest resolution in order to produce an image equivalent
 *   to this tile. The subsampling is (1,1) for the tile having the finest resolution, (2,3) for an
 *   overview having half the width and third of the height for the same geographic extent,
 *   <i>etc.</i> (note that overviews are not required to have the same geographic extent -
 *   the above is just an example).</p>
 *
 *     <blockquote><font size=2>
 *     <b>NOTE 1:</b> The semantic assumes that overviews are produced by subsampling, not by
 *     interpolation or pixel averaging. The later are not prohibited, but doing so introduce
 *     some subsampling-dependent variations in images produced by {@link MosaicImageReader},
 *     which would not be what we would expect from a strictly compliant {@link ImageReader}.
 *     <br><br>
 *     <b>NOTE 2:</b> Tile {@linkplain #getLocation location} and {@linkplain #getRegion region}
 *     coordinates should be specified in the overview pixel units - they should <em>not</em> be
 *     pre-multiplied by subsampling. This multiplication will be performed automatically by
 *     {@link TileManager} when comparing regions from tiles at different subsampling levels.
 *     </font></blockquote></p></li>
 * </ul>
 * <p>
 * The tiles are not required to be arranged on a regular grid, but performances may be
 * better if they are. {@link TileManagerFactory} is responsible for analyzing the layout
 * of a collection of tiles and instantiate {@link TileManager} subclasses optimized for
 * the layout geometry.
 * <p>
 * {@code Tile}s can be considered as immutable after construction. However some properties
 * may be available only after this tile has been given to a {@link TileManagerFactory}.
 * <p>
 * {@code Tile}s are {@linkplain Serializable serializable} if their {@linkplain #getInput input}
 * given at construction time are serializable too. The {@link ImageReaderSpi} doesn't need to be
 * serializable, but its class must be known to {@link IIORegistry} at deserialization time.
 *
 * @author Martin Desruisseaux (Geomatys)
 * @version 3.15
 *
 * @see TileManagerFactory
 * @see org.geotoolkit.gui.swing.image.MosaicTableModel
 *
 * @since 2.5
 * @module
 */
@Immutable
public class Tile implements Comparable<Tile>, Serializable {
    /**
     * For cross-version compatibility during serialization.
     */
    private static final long serialVersionUID = -5417183834232374962L;

    /**
     * The logger to use for all logging messages in the
     * {@code org.geotoolkit.image.io.mosaic} package.
     *
     * @since 3.16
     */
    static final Logger LOGGER = Logging.getLogger(Tile.class);

    /*
     * IMPLEMENTATION NOTE: Try to keep Tile as compact as possible memory-wise (i.e. put as few
     * non-static fields as possible).  Big mosaics may contain thousands of Tile instances, and
     * OutOfMemoryError tends to occur. The GridTileManager subclass can keep the number of Tile
     * instances low (generating them on the fly as needed), but sometime we have to fallback on
     * the more generic TreeTileManager, which stores a reference to every Tiles.
     */

    /**
     * Mask to apply on every unsigned short values (16 bits) in order to get the 32 bits
     * integer to work with. This is also the maximal value allowed.
     */
    static final int MASK = 0xFFFF;

    /**
     * The provider to use. The same provider is typically given to every {@code Tile} objects
     * to be given to the same {@link TileManager} instance, but this is not mandatory.
     */
    private final transient ImageReaderSpi provider;

    /**
     * The input to be given to the image reader. If the reader can not read that input
     * directly, it will be wrapped in an {@linkplain ImageInputStream image input stream}.
     * Note that this field must stay the <em>unwrapped</em> input. If the wrapped input is
     * wanted, use {@link ImageReader#getInput} instead.
     */
    private final Object input;

    /**
     * The image index to be given to the image reader for reading this tile.
     * Stored as a unsigned short (i.e. must be used with {@code & MASK}).
     */
    private final short imageIndex;

    /**
     * The subsampling relative to the tile having the finest resolution. If this tile is the
     * one with finest resolution, then the value shall be 1. Should never be 0 or negative,
     * except if its value has not yet been computed.
     * <p>
     * Values are stored as unsigned shorts (i.e. must be used with {@code & MASK}).
     * <p>
     * This field should be considered as final. It is not final only because
     * {@link RegionCalculator} may computes its value automatically.
     */
    private short xSubsampling, ySubsampling;

    /**
     * The upper-left corner in the destination image. Should be considered as final, since
     * this class is supposed to be mostly immutable. However the value can be changed by
     * {@link #translate} before an instance is made public.
     */
    private int x, y;

    /**
     * The size of the image to be read, or 0 if not yet computed. Values are stored
     * as <strong>unsigned</strong> shorts:  they must be casted to {@code int} with
     * {@code s & MASK}. We assume that the {@code [0 … 65535]} range is sufficient
     * on the basis that tiles need to be reasonably small for being useful. Furthermore
     * tiles are usually square and an image of size 32767&times;32767 reaches the limit
     * of Java Image I/O library anyway, since image area must hold in an {@code int}.
     */
    private short width, height;

    /**
     * The "grid to real world" transform, used by {@link RegionCalculator} in order to compute
     * the {@linkplain #getRegion region} for this tile. This field is set to {@code null} when
     * {@link RegionCalculator}'s work is in progress, and set to a new value on completion.
     * <p>
     * <b>Note:</b> {@link RegionCalculator} really needs a new instance for each tile.
     * No caching allowed before {@code RegionCalculator} processing. Caching allowed
     * <em>after</em> {@code RegionCalculator} processing.
     */
    private AffineTransform gridToCRS;

    /**
     * Creates a new tile which is a copy of the given one except for input. The subsampling,
     * <cite>grid to CRS</cite> transform, image index and image reader SPI are copied unchanged.
     * <p>
     * This method is useful when the filename or the directory of a file changed.
     *
     * @param tile  The tile to copy.
     * @param input The new input to be given to the image reader.
     *
     * @since 3.15
     */
    public Tile(final Tile tile, final Object input) {
        this(tile, input, null);
    }

    /**
     * Creates a new tile which is a copy of the given one except for input and region.
     * The subsampling (and consequently the <cite>grid to CRS</cite> transform), image
     * index and image reader SPI are copied unchanged.
     * <p>
     * Note that copying the field values may not be sufficient if the given class is not of the
     * same class than {@code this}. For example if it is a {@link LargeTile}, then the width and
     * height may be too small. This is okay for {@link OverviewLevel} which use this constructor
     * only with {@link Tile} instances.
     *
     * @param tile
     *          The tile to copy.
     * @param input
     *          The input to be given to the image reader, or {@code null} for the same input
     *          than the given tile.
     * @param region
     *          The region in the destination image, or {@code null} for the same region than
     *          the given tile. If non-null, then the {@linkplain Rectangle#width width} and
     *          {@linkplain Rectangle#height height} should match the image size.
     */
    Tile(final Tile tile, final Object input, final Rectangle region) {
        ensureNonNull("tile", tile);
        if (region != null) {
            if (region.isEmpty()) {
                throw new IllegalArgumentException(Errors.format(Errors.Keys.EMPTY_RECTANGLE_1, region));
            }
            x = region.x;
            y = region.y;
            setSize(region.width, region.height);
        } else {
            x      = tile.x;
            y      = tile.y;
            width  = tile.width;
            height = tile.height;
        }
        this.input   = (input != null) ? input : tile.input;
        provider     = tile.provider;
        imageIndex   = tile.imageIndex;
        xSubsampling = tile.xSubsampling;
        ySubsampling = tile.ySubsampling;
        gridToCRS    = tile.gridToCRS;
    }

    /**
     * Creates a tile for the given provider, input and location. This constructor can be used when
     * the size of the image to be read by the supplied reader is unknown. This size will be
     * fetched automatically the first time {@link #getRegion()} is invoked.
     *
     * @param provider
     *          The image reader provider to use. The same provider is typically given to every
     *          {@code Tile} objects to be given to the same {@link TileManager} instance, but
     *          this is not mandatory. If {@code null}, the provider will be inferred from the
     *          input. If it can't be inferred, then an exception is thrown.
     * @param input
     *          The input to be given to the image reader.
     * @param imageIndex
     *          The image index to be given to the image reader for reading this tile.
     * @param location
     *          The upper-left corner in the destination image.
     * @param subsampling
     *          The subsampling relative to the tile having the finest resolution, or {@code null}
     *          if none. If non-null, width and height should be strictly positive. This argument
     *          is of {@linkplain Dimension dimension} kind because it can also be understood as
     *          relative "pixel size".
     */
    public Tile(ImageReaderSpi provider, final Object input, final int imageIndex,
                final Point location, final Dimension subsampling)
    {
        if (provider == null) {
            provider = getImageReaderSpi(input);
        }
        ensureNonNull("provider", provider);
        ensureNonNull("input",    input);
        ensureNonNull("location", location);
        this.provider   = provider;
        this.input      = input;
        this.imageIndex = toShort(imageIndex);
        this.x          = location.x;
        this.y          = location.y;
        if (subsampling != null) {
            checkSubsampling(subsampling);
            xSubsampling = toShort(subsampling.width);
            ySubsampling = toShort(subsampling.height);
        } else {
            xSubsampling = ySubsampling = 1;
        }
    }

    /**
     * Creates a tile for the given provider, input and region. This constructor can be used when
     * the size of the image to be read by the supplied reader is known. It avoid the cost of
     * fetching the size from the reader when {@link #getRegion()} will be invoked.
     *
     * @param provider
     *          The image reader provider to use. The same provider is typically given to every
     *          {@code Tile} objects to be given to the same {@link TileManager} instance, but
     *          this is not mandatory. If {@code null}, the provider will be inferred from the
     *          input. If it can't be inferred, then an exception is thrown.
     * @param input
     *          The input to be given to the image reader.
     * @param imageIndex
     *          The image index to be given to the image reader for reading this tile.
     * @param region
     *          The region in the destination image. The {@linkplain Rectangle#width width} and
     *          {@linkplain Rectangle#height height} should match the image size.
     * @param subsampling
     *          The subsampling relative to the tile having the finest resolution, or {@code null}
     *          if none. If non-null, width and height should be strictly positive. This argument
     *          is of {@linkplain Dimension dimension} kind because it can also be understood as
     *          relative "pixel size".
     */
    public Tile(ImageReaderSpi provider, final Object input, final int imageIndex,
                final Rectangle region, final Dimension subsampling)
    {
        if (provider == null) {
            provider = getImageReaderSpi(input);
        }
        ensureNonNull("provider", provider);
        ensureNonNull("input",    input);
        ensureNonNull("region",   region);
        if (region.isEmpty()) {
            throw new IllegalArgumentException(Errors.format(Errors.Keys.EMPTY_RECTANGLE_1, region));
        }
        this.provider   = provider;
        this.input      = input;
        this.imageIndex = toShort(imageIndex);
        this.x          = region.x;
        this.y          = region.y;
        setSize(region.width, region.height);
        if (subsampling != null) {
            checkSubsampling(subsampling);
            xSubsampling = toShort(subsampling.width);
            ySubsampling = toShort(subsampling.height);
        } else {
            xSubsampling = ySubsampling = 1;
        }
    }

    /**
     * Creates a tile for the given provider, input and "<cite>grid to real world</cite>" transform.
     * This constructor can be used when the {@linkplain #getLocation() location} of the image to be
     * read by the supplied reader is unknown. The definitive location and the subsampling will be
     * computed automatically when this tile will be given to a {@link TileManagerFactory}.
     * <p>
     * When using this constructor, the {@link #getLocation()}, {@link #getRegion()} and
     * {@link #getSubsampling()} methods will throw an {@link IllegalStateException} until this tile
     * has been given to a {@link TileManager}, which will compute those values automatically.
     *
     * @param provider
     *          The image reader provider to use. The same provider is typically given to every
     *          {@code Tile} objects to be given to the same {@link TileManager} instance, but
     *          this is not mandatory. If {@code null}, the provider will be inferred from the
     *          input. If it can't be inferred, then an exception is thrown.
     * @param input
     *          The input to be given to the image reader.
     * @param imageIndex
     *          The image index to be given to the image reader for reading this tile.
     * @param region
     *          The tile region, or {@code null} if unknown. The (<var>x</var>,<var>y</var>)
     *          location of this region is typically (0,0). The definitive location will be
     *          computed when this tile will be given to a {@link TileManagerFactory}.
     * @param gridToCRS
     *          The "<cite>grid to real world</cite>" transform mapping pixel
     *          {@linkplain PixelOrientation#UPPER_LEFT upper left} corner.
     */
    public Tile(ImageReaderSpi provider, final Object input, final int imageIndex,
                final Rectangle region, final AffineTransform gridToCRS)
    {
        if (provider == null) {
            provider = getImageReaderSpi(input);
        }
        ensureNonNull("provider",  provider);
        ensureNonNull("input",     input);
        ensureNonNull("gridToCRS", gridToCRS);
        this.provider   = provider;
        this.input      = input;
        this.imageIndex = toShort(imageIndex);
        if (region != null) {
            this.x = region.x;
            this.y = region.y;
            if (!region.isEmpty()) {
                setSize(region.width, region.height);
            }
        }
        this.gridToCRS = new AffineTransform(gridToCRS); // Really needs a new instance - no cache
    }

    /**
     * Creates a tile for the given region with default subsampling. This constructor is
     * provided for avoiding compile-tile ambiguity between null <cite>subsampling</cite>
     * and null <cite>affine transform</cite> (the former is legal, the later is not).
     *
     * @param provider
     *          The image reader provider to use. The same provider is typically given to every
     *          {@code Tile} objects to be given to the same {@link TileManager} instance, but
     *          this is not mandatory. If {@code null}, the provider will be inferred from the
     *          input. If it can't be inferred, then an exception is thrown.
     * @param input
     *          The input to be given to the image reader.
     * @param imageIndex
     *          The image index to be given to the image reader for reading this tile.
     * @param region
     *          The region in the destination image. The {@linkplain Rectangle#width width} and
     *          {@linkplain Rectangle#height height} should match the image size.
     */
    public Tile(final ImageReaderSpi provider, final Object input, final int imageIndex, final Rectangle region) {
        this(provider, input, imageIndex, region, (Dimension) null);
    }

    /**
     * Creates a tile for the given file and its <cite>World File</cite>. The world file typically
     * has a {@code "tfw"} extension (if the input is a TIFF image) or a {@code "jgw"} extension
     * (if the input is a JPEG image), and must exists.
     *
     * @param provider
     *          The image reader provider to use. The same provider is typically given to every
     *          {@code Tile} objects to be given to the same {@link TileManager} instance, but
     *          this is not mandatory. If {@code null}, the provider will be inferred from the
     *          input. If it can't be inferred, then an exception is thrown.
     * @param input
     *          The input to be given to the image reader.
     * @param imageIndex
     *          The image index to be given to the image reader for reading this tile.
     * @throws IOException
     *          If no {@code ".tfw} or {@code ".jgw"} file (depending on the extension of the
     *          input file) is found, or if an error occurred while reading that file.
     *
     * @see TileManagerFactory#listTiles(ImageReaderSpi, File[])
     */
    public Tile(final ImageReaderSpi provider, final File input, final int imageIndex) throws IOException {
        this(provider, input, imageIndex, null, SupportFiles.parseTFW(input));
    }

    /**
     * Returns {@code true} if we recommend to ignore the given provider. The current
     * implementation returns {@code true} if the given provider is an instance of
     * {@link org.geotoolkit.image.io.ImageReaderAdapter.Spi}, but the conditions may
     * change in any future version.
     * <p>
     * The intend is to ignore the providers that are wrappers around "native" providers
     * adding only support for {@link org.geotoolkit.image.io.metadata.SpatialMetadata}.
     * Because {@code Tile} does not need those metadata, the overhead of using those
     * wrappers is not needed.
     *
     * {@note If this method returns <code>true</code> for every submitted providers,
     * then callers are encouraged to nevertheless use one of the "ignored" providers.}
     *
     * @param  provider An image reader provider.
     * @return {@code true} if the given provider should be ignored for usage with {@code Tile}.
     *
     * @see org.geotoolkit.image.io.ImageReaderAdapter.Spi#unwrap(ImageReaderSpi)
     *
     * @since 3.14
     */
    public static boolean ignore(final ImageReaderSpi provider) {
        ensureNonNull("provider", provider);
        return (provider instanceof ImageReaderAdapter.Spi);
    }

    /**
     * Returns {@code true} if we recommend to ignore the given provider for writing tiles.
     * This method is defined for symmetry with {@link #ignore(ImageReaderSpi)} and is subject
     * to the same recommendations.
     *
     * @param  provider An image writer provider.
     * @return {@code true} if the given provider should be ignored for usage with {@code Tile}.
     *
     * @see org.geotoolkit.image.io.ImageWriterAdapter.Spi#unwrap(ImageWriterSpi)
     *
     * @since 3.14
     */
    static boolean ignore(final ImageWriterSpi provider) {
        ensureNonNull("provider", provider);
        return (provider instanceof ImageWriterAdapter.Spi);
    }

    /**
     * Ensures that the given value is positive and in the range of 16 bits number.
     * Returns the value casted to an unsigned {@code short} type.
     */
    static short toShort(final int n) throws IllegalArgumentException {
        if (n < 0 || n > MASK) {
            throw new IllegalArgumentException(Errors.format(
                    Errors.Keys.VALUE_OUT_OF_BOUNDS_3, n, 0, MASK));
        }
        return (short) n;
    }

    /**
     * Ensures that the subsampling is strictly positive. This method is invoked for checking
     * user-supplied arguments, as opposed to {@link #checkGeometryValidity} which checks if
     * the subsampling has been computed. Both methods differ in exception type for that reason.
     */
    static void checkSubsampling(final Dimension subsampling) throws IllegalArgumentException {
        ensureStrictlyPositive("width",  subsampling.width);
        ensureStrictlyPositive("height", subsampling.height);
    }

    /**
     * Checks if the location, region, and subsampling can be returned. Throw an exception if this
     * tile has been {@linkplain #Tile(ImageReaderSpi, Object, int, Dimension, AffineTransform)
     * created without location} and not yet processed by {@link TileManagerFactory}.
     * <p>
     * <b>Note:</b> It is not strictly necessary to synchronize this method since update to a
     * {@code int} field is atomic according Java language specification, the {@link #xSubsampling} and
     * {@link #ySubsampling} fields do not change anymore as soon as they have a non-zero value (this is
     * checked by setSubsampling(Dimension) implementation) and this method succeed only if both
     * fields are set. Most callers are already synchronized anyway, except {@link TileManager}
     * constructor which invoke this method only has a sanity check. It is okay to conservatively
     * get the exception in situations where a synchronized block would not have thrown it.
     *
     * @todo Localize the exception message.
     */
    final void checkGeometryValidity() throws IllegalStateException {
        if (xSubsampling == 0 || ySubsampling == 0) {
            throw new IllegalStateException("Tile must be processed by TileManagerFactory.");
        }
    }

    /**
     * Disposes the given reader after closing its {@linkplain ImageReader#getInput input stream}.
     * This method can be used for disposing the reader created by {@link #getImageReader()}.
     *
     * @param  reader The reader to dispose.
     * @throws IOException if an error occurred while closing the input stream.
     */
    static void dispose(final ImageReader reader) throws IOException {
        final Object input = reader.getInput();
        reader.dispose();
        IOUtilities.close(input);
    }

    /**
     * Returns {@code true} if the specified input is valid for the given array of input types.
     */
    private static boolean isValidInput(final Class<?>[] types, final Object input) {
        if (types != null) {
            for (final Class<?> type : types) {
                if (type!=null && type.isInstance(input)) {
                    return true;
                }
            }
        }
        return false;
    }

    /**
     * Returns a reader created by the {@linkplain #getImageReaderSpi provider} and setup for
     * reading the image from the {@linkplain #getInput input}. If a reader is already setup with
     * the right input, then it is returned immediately. Otherwise if the image reader can accept
     * the {@linkplain #getInput input} directly, than that input is given to the image reader.
     * Otherwise the input is wrapped in an {@linkplain ImageInputStream image input stream}.
     * <p>
     * This method is invoked automatically by {@link MosaicImageReader} and should not needs
     * to be invoked directly. If an {@linkplain ImageInputStream image input stream} has been
     * created, it will be closed automatically when needed.
     * <p>
     * Note that this method will typically returns an instance to be shared by every tiles in
     * the given {@link MosaicImageReader}. Callers should not {@linkplain ImageReader#dispose
     * dispose} the reader or change its configuration, unless the {@code mosaic} argument was
     * null.
     *
     * @param mosaic          The caller, or {@code null} if none.
     * @param seekForwardOnly If {@code true}, images and metadata may only be read
     *                        in ascending order from the input source.
     * @param ignoreMetadata  If {@code true}, metadata may be ignored during reads.
     * @return An image reader with its {@linkplain ImageReader#getInput input} set.
     * @throws IOException if the image reader can't be initialized.
     */
    protected ImageReader getImageReader(final MosaicImageReader mosaic,
                                         final boolean seekForwardOnly,
                                         final boolean ignoreMetadata)
            throws IOException
    {
        return getImageReader(mosaic != null ? mosaic.readers : null, seekForwardOnly, ignoreMetadata);
    }

    /**
     * Implementation of {@link #getImageReader(MosaicImageReader, boolean, boolean)}. Given that
     * only the cache is needed, this implementation works directly with {@link TileReaderPool}.
     */
    final ImageReader getImageReader(final TileReaderPool mosaic,
                                     final boolean seekForwardOnly,
                                     final boolean ignoreMetadata)
            throws IOException
    {
        final ImageReaderSpi provider = getImageReaderSpi();
        final ImageReader reader;
        final Object currentInput;
        if (mosaic != null) {
            reader = mosaic.getTileReader(provider);
            currentInput = mosaic.getRawInput(reader);
        } else {
            reader = provider.createReaderInstance();
            currentInput = null;
        }
        /*
         * If the current reader input is suitable, we will keep it in order to preserve
         * any data that may be cached in the ImageReader instance. Only if the input is
         * not suitable, we will invoke ImageReader.setInput(...).
         */
        final Object input = getInput();
        final boolean sameInput = Utilities.equals(input, currentInput);
        if ( !sameInput                                      ||
            ( getImageIndex() <  reader.getMinIndex())       ||
            (!seekForwardOnly && reader.isSeekForwardOnly()) ||
            (!ignoreMetadata  && reader.isIgnoringMetadata()))
        {
            Object actualInput = reader.getInput();
            reader.setInput(null); // Necessary for releasing the stream, in case it holds it.
            if (mosaic != null) {
                mosaic.setRawInput(reader, null); // For keeping the map consistent.
            }
            ImageInputStream stream = null;
            if (actualInput instanceof ImageInputStream) {
                stream = (ImageInputStream) actualInput;
            }
            final ImageReaderSpi spi = reader.getOriginatingProvider();
            if (spi == null || isValidInput(spi.getInputTypes(), input)) {
                // We are allowed to use the input directly. Closes the stream
                // as a paranoiac safety (it should not be opened anyway).
                if (stream != null) {
                    stream.close();
                }
                actualInput = input;
            } else {
                // We are not allowed to use the input directly. Creates a new input
                // stream, or reuse the previous one if it still useable.
                if (stream != null) {
                    if (sameInput) try {
                        stream.seek(0);
                    } catch (IndexOutOfBoundsException e) {
                        // We tried to reuse the same stream in order to preserve cached data, but it was
                        // not possible to seek to the beginning. Closes it; we will open a new one later.
                        Logging.recoverableException(LOGGER, Tile.class, "getImageReader", e);
                        stream.close();
                        stream = null;
                    } else {
                        stream.close();
                        stream = null;
                    }
                }
                if (stream == null) {
                    stream = getInputStream();
                }
                actualInput = stream;
            }
            reader.setInput(actualInput, seekForwardOnly, ignoreMetadata);
            if (mosaic != null) {
                mosaic.setRawInput(reader, input);
            }
        }
        return reader;
    }

    /**
     * Returns a new reader created by the {@linkplain #getImageReaderSpi provider} and setup for
     * reading the image from the {@linkplain #getInput input}. This method returns a new reader
     * on each invocation.
     * <p>
     * It is the user's responsibility to close the {@linkplain ImageReader#getInput reader input}
     * after usage and {@linkplain ImageReader#dispose() dispose} the reader.
     *
     * @return An image reader with its {@linkplain ImageReader#getInput input} set.
     * @throws IOException if the image reader can't be initialized.
     */
    public ImageReader getImageReader() throws IOException {
        return getImageReader((MosaicImageReader) null, true, true);
    }

    /**
     * Returns the image reader provider (never {@code null}). This is the provider used for
     * creating the {@linkplain ImageReader image reader} to be used for reading this tile.
     *
     * @return The image reader provider.
     *
     * @see ImageReaderSpi#createReaderInstance()
     */
    public ImageReaderSpi getImageReaderSpi() {
        return provider;
    }

    /**
     * Returns an image reader provider inferred from the given input, or {@code null} if none.
     * If more than one provider is suitable for the given suffix, then the first provider found
     * is returned, except for World File image readers which are returned only if the wrapped
     * Spi is not found (because we don't need the metadata provided by the TFW files).
     */
    static ImageReaderSpi getImageReaderSpi(final Object input) {
        ImageReaderSpi fallback = null;
        final String path = getInputName(input);
        if (path != null) {
            final int split = path.lastIndexOf('.');
            if (split > path.lastIndexOf('/')) {
                final String suffix = path.substring(split + 1).trim();
                final Iterator<ImageReaderSpi> it = IIORegistry.getDefaultInstance()
                        .getServiceProviders(ImageReaderSpi.class, true);
                while (it.hasNext()) {
                    final ImageReaderSpi candidate = it.next();
                    if (ArraysExt.containsIgnoreCase(candidate.getFileSuffixes(), suffix)) {
                        if (!ignore(candidate)) {
                            return candidate;
                        }
                        if (fallback == null) {
                            fallback = candidate;
                        }
                    }
                }
            }
        }
        return fallback;
    }

    /**
     * Creates an image input stream for the given source. This method first delegates
     * to {@link ImageIO#createImageInputStream(Object)}, then wraps the result in a
     * {@link CheckedImageInputStream} if assertions are enabled.
     *
     * @param  input The input for which an image input is desired.
     * @return The image input stream, or {@code null}.
     */
    static ImageInputStream createImageInputStream(final Object input) throws IOException {
        ImageInputStream in = ImageIO.createImageInputStream(input);
        assert CheckedImageInputStream.isValid(in = // Intentional side effect.
               CheckedImageInputStream.wrap(in));
        return in;
    }

    /**
     * Creates an image input stream from the input. If no suitable input stream can be created,
     * then this method throws an exception. This method never returns {@code null}.
     *
     * @return The image input stream.
     * @throws IOException if an error occurred while creating the input stream.
     */
    private ImageInputStream getInputStream() throws IOException {
        final Object input = getInput();
        ImageInputStream stream = createImageInputStream(input);
        if (stream != null) {
            return stream;
        }
        /*
         * We tried the input directly in case the user provided some SPI for String
         * objects. If we have not been able to create a stream from a plain string,
         * create a URL or a File object from the string and try again.
         */
        if (input instanceof CharSequence) {
            final String path = input.toString();
            final Object url;
            if (path.indexOf("://") >= 1) {
                url = new URL(path);
            } else {
                url = new File(path);
            }
            stream = createImageInputStream(url);
            if (stream != null) {
                return stream;
            }
        }
        /*
         * In theory ImageIO.createImageInputStream(Object) should have accepted a File input,
         * so the following check is useless. However if ImageIO.createImageInputStream(Object)
         * failed, it just returns null; we have no idea why it failed. One possible cause is
         * "Too many open files", in which case throwing a FileNotFoundException is misleading.
         * So we try here to create a FileImageInputStream directly, which is likely to fail as
         * well but this time with a more accurate error message.
         */
        if (input instanceof File) {
            stream = new FileImageInputStream((File) input);
            return stream;
        }
        throw new FileNotFoundException(Errors.format(
                Errors.Keys.FILE_DOES_NOT_EXIST_1, input));
    }

    /**
     * Returns the input to be given to the image reader for reading this tile.
     *
     * @return The image input.
     *
     * @see ImageReader#setInput
     */
    public Object getInput() {
        return input;
    }

    /**
     * Returns a short string representation of the {@linkplain #getInput input}. The
     * default implementation returns the following:
     * <p>
     * <ul>
     *   <li>For {@linkplain CharSequence Character sequence}, returns the
     *       {@linkplain CharSequence#toString string} form.</li>
     *   <li>For {@linkplain File}, returns only the {@linkplain File#getName name} part.</li>
     *   <li>For {@linkplain URL} or {@linkplain URI}, returns the path without the protocol or
     *       query parts.</li>
     *   <li>For other classes, returns {@code "class"} followed by the unqualified class name.</li>
     * </ul>
     *
     * @return A short string representation of the input (never {@code null}).
     */
    public String getInputName() {
        String name = getInputName(getInput());
        if (name == null) {
            name = "class " + Classes.getShortClassName(input);
        }
        return name;
    }

    /**
     * Returns a short string representation of the given input,
     * or {@code null} if the input can not be formatted.
     */
    private static String getInputName(final Object input) {
        if (input instanceof File) {
            return ((File) input).getName();
        }
        if (input instanceof URI) {
            return ((URI) input).getPath();
        }
        if (input instanceof URL) {
            return ((URL) input).getPath();
        }
        if (input instanceof CharSequence) {
            return input.toString();
        }
        return null;
    }

    /**
     * Returns a format name inferred from the {@linkplain #getImageReaderSpi provider}.
     *
     * @return The format name.
     */
    public String getFormatName() {
        return Formats.getDisplayName(getImageReaderSpi());
    }

    /**
     * Returns the image index to be given to the image reader for reading this tile.
     *
     * @return The image index, numbered from 0.
     *
     * @see ImageReader#read(int)
     */
    public int getImageIndex() {
        return imageIndex & MASK;
    }

    /**
     * If the user-supplied transform is waiting for a processing by {@link RegionCalculator},
     * returns it. Otherwise returns {@code null}. This method is for internal usage by
     * {@link RegionCalculator} only.
     * <p>
     * See {@link #checkGeometryValidity} for a note about synchronization. When {@code clear}
     * is {@code false} (i.e. this method is invoked just in order to get a hint), it is okay
     * to conservatively return a non-null value in situations where a synchronized block would
     * have returned {@code null}.
     *
     * @param clear If {@code true}, clears the {@link #gridToCRS} field before to return. This
     *              is a way to tell that processing is in progress, and also a safety against
     *              transform usage while it may become invalid.
     * @return The transform, or {@code null} if none. This method does not clone the returned
     *         value - {@link RegionCalculator} will reference and modify directly that transform.
     */
    final AffineTransform getPendingGridToCRS(final boolean clear) {
        assert !clear || Thread.holdsLock(this); // Lock required only if 'clear' is true.
        if (xSubsampling != 0 || ySubsampling != 0) {
            // No transform waiting to be processed.
            return null;
        }
        final AffineTransform gridToCRS = this.gridToCRS;
        if (clear) {
            this.gridToCRS = null;
        }
        return gridToCRS;
    }

    /**
     * Returns the "<cite>grid to real world</cite>" transform, or {@code null} if unknown.
     * This transform is derived from the value given to the constructor, but may not be
     * identical since it may have been {@linkplain AffineTransform#translate translated}
     * in order to get a uniform grid geometry for every tiles in a {@link TileManager}.
     * <p>
     * <b>Tip:</b> The <a href="http://en.wikipedia.org/wiki/World_file">World File</a> coefficients
     * of this tile (i.e. the <cite>grid to CRS</cite> transform that we would have if the pixel in
     * the upper-left corner always had indices (0,0)) can be computed as below:
     *
     * {@preformat java
     *     Point location = tile.getLocation();
     *     AffineTransform gridToCRS = new AffineTransform(tile.getGridToCRS());
     *     gridToCRS.translate(location.x, location.y);
     * }
     *
     * @return The "<cite>grid to real world</cite>" transform mapping pixel
     *         {@linkplain PixelOrientation#UPPER_LEFT upper left} corner,
     *         or {@code null} if undefined.
     * @throws IllegalStateException If this tile has been {@linkplain #Tile(ImageReaderSpi,
     *         Object, int, Rectangle, AffineTransform) created without location} and not yet
     *         processed by {@link TileManagerFactory}.
     *
     * @see TileManager#getGridGeometry()
     */
    public synchronized AffineTransform getGridToCRS() throws IllegalStateException {
        checkGeometryValidity();
        return gridToCRS; // No need to clone since TileManagerFactory assigned an immutable instance.
    }

    /**
     * Sets the new "<cite>grid to real world</cite>" transform to use after the translation
     * performed by {@link #translate}, if any. Should be an immutable instance because it will
     * not be cloned.
     *
     * @param at The "<cite>grid to real world</cite>" transform mapping pixel
     *        {@linkplain PixelOrientation#UPPER_LEFT upper left} corner.
     * @throws IllegalStateException if an other transform was already assigned to this tile.
     */
    final synchronized void setGridToCRS(final AffineTransform at) throws IllegalStateException {
        if (gridToCRS != null) {
            if (!gridToCRS.equals(at)) {
                throw new IllegalStateException();
            }
        } else {
            gridToCRS = at;
        }
    }

    /**
     * Returns the subsampling relative to the tile having the finest resolution. This method never
     * returns {@code null}, and the width & height shall never be smaller than 1. The return type
     * is of {@linkplain Dimension dimension} kind because the value can also be interpreted as
     * relative "pixel size".
     *
     * @return The subsampling along <var>x</var> and <var>y</var> axis.
     * @throws IllegalStateException If this tile has been {@linkplain #Tile(ImageReaderSpi,
     *         Object, int, Rectangle, AffineTransform) created without location} and not yet
     *         processed by {@link TileManagerFactory}.
     *
     * @see javax.imageio.ImageReadParam#setSourceSubsampling
     */
    public synchronized Dimension getSubsampling() throws IllegalStateException {
        checkGeometryValidity();
        return new Dimension(xSubsampling & MASK, ySubsampling & MASK);
    }

    /**
     * Invoked by {@link RegionCalculator} only. No other caller allowed.
     */
    final void setSubsampling(final Dimension subsampling) throws IllegalStateException {
        assert Thread.holdsLock(this);
        if (xSubsampling != 0 || ySubsampling != 0) {
            throw new IllegalStateException(); // Should never happen.
        }
        checkSubsampling(subsampling);
        xSubsampling = toShort(subsampling.width);
        ySubsampling = toShort(subsampling.height);
    }

    /**
     * Returns the highest subsampling that this tile can handle, not greater than the given
     * subsampling. Special cases:
     * <p>
     * <ul>
     *   <li>If the given subsampling is {@code null}, then this method returns {@code null}.</li>
     *   <li>Otherwise if the given subsampling is {@code (0,0)}, then this method returns the
     *       same {@code subsampling} reference unchanged. Callers can test using the identity
     *       ({@code ==}) operator.</li>
     *   <li>Otherwise if this tile can handle exactly the given subsampling, then this method
     *       returns the same {@code subsampling} reference unchanged. Callers can test using
     *       the identity ({@code ==}) operator.</li>
     *   <li>Otherwise if there is no subsampling that this tile could handle,
     *       then this method returns {@code null}.</li>
     *   <li>Otherwise this method returns a new {@link Dimension} set to the greatest subsampling
     *       that this tile can handle, not greater than the given subsampling.</li>
     * </ul>
     *
     * @param  subsampling The subsampling along <var>x</var> and <var>y</var> axis.
     * @return A subsampling equals or finer than the given one.
     * @throws IllegalStateException If this tile has been {@linkplain #Tile(ImageReaderSpi,
     *         Object, int, Rectangle, AffineTransform) created without location} and not yet
     *         processed by {@link TileManagerFactory}.
     */
    public Dimension getSubsamplingFloor(final Dimension subsampling) throws IllegalStateException {
        if (subsampling != null) {
            final int dx, dy;
            try {
                dx = subsampling.width  % (xSubsampling & MASK);
                dy = subsampling.height % (ySubsampling & MASK);
            } catch (ArithmeticException e) {
                throw new IllegalStateException("Tile must be processed by TileManagerFactory.", e);
            }
            if (dx != 0 || dy != 0) {
                final int sourceXSubsampling = subsampling.width  - dx;
                final int sourceYSubsampling = subsampling.height - dy;
                if (sourceXSubsampling != 0 && sourceYSubsampling != 0) {
                    return new Dimension(sourceXSubsampling, sourceYSubsampling);
                } else {
                    return null;
                }
            }
        }
        return subsampling;
    }

    /**
     * Returns {@code true} if this tile subsampling is finer than the specified value
     * for at least one dimension. For internal usage by {@link RTree#searchTiles} only.
     */
    final boolean isFinerThan(final Dimension subsampling) {
        return (xSubsampling & MASK) < subsampling.width ||
               (ySubsampling & MASK) < subsampling.height;
    }

    /**
     * Returns {@code true} if the subsampling of this tile is equal to the subsampling of
     * the given tile, but this tile cover a greater area than the given tile.
     *
     * @param other The other tile to compare with.
     * @return {@code true} if both tiles have the same subsampling and this tile is larger.
     */
    final boolean isLargerThan(final Tile other) {
        return xSubsampling == other.xSubsampling && ySubsampling == other.ySubsampling &&
                (width & MASK) * (height & MASK) > (other.width & MASK) * (other.height & MASK);
    }

    /**
     * Returns the upper-left corner in the
     * {@linkplain javax.imageio.ImageReadParam#setDestination destination image}. This is the
     * location when no {@linkplain javax.imageio.ImageReadParam#setDestinationOffset destination
     * offset} are specified. If the user specified a destination offset, then the tile location
     * will be translated accordingly for the image being read.
     *
     * @return The tile upper-left corner.
     * @throws IllegalStateException If this tile has been {@linkplain #Tile(ImageReaderSpi,
     *         Object, int, Rectangle, AffineTransform) created without location} and not yet
     *         processed by {@link TileManagerFactory}.
     *
     * @see javax.imageio.ImageReadParam#setDestinationOffset
     */
    public synchronized Point getLocation() throws IllegalStateException {
        checkGeometryValidity();
        return new Point(x,y);
    }

    /**
     * Returns {@code true} if the tile size is equal to the given dimension.
     * This method should be invoked when we know that this instance is not a
     * subclass of {@link Tile}, otherwise we should use {@link #getRegion} in
     * case the user overridden the method.
     */
    final boolean isSizeEquals(final int dx, final int dy) {
        assert (getClass() == Tile.class) && (width != 0) && (height != 0) : this;
        return (width & MASK) == dx && (height & MASK) == dy;
    }

    /**
     * Returns the image size. If this tile has been created with the
     * {@linkplain #Tile(ImageReaderSpi,Object,int,Rectangle,Dimension) constructor expecting a
     * rectangle}, the dimension of that rectangle is returned. Otherwise the image {@linkplain
     * ImageReader#getWidth width} and {@linkplain ImageReader#getHeight height} are read from
     * the image reader and cached for future usage.
     * <p>
     * At the difference of {@link #getLocation()} and {@link #getRegion()}, this method never
     * throw {@link IllegalStateException} because the tile size does not depend on the processing
     * performed by {@link TileManagerFactory}.
     *
     * @return The tile size.
     * @throws IOException if it was necessary to fetch the image dimension from the
     *         {@linkplain #getImageReader reader} and this operation failed.
     */
    public synchronized Dimension getSize() throws IOException {
        if (width == 0 && height == 0) {
            final int imageIndex = getImageIndex();
            final ImageReader reader = getImageReader();
            setSize(reader.getWidth(imageIndex), reader.getHeight(imageIndex));
            dispose(reader);
        }
        return new Dimension(width & MASK, height & MASK);
    }

    /**
     * Returns the upper-left corner in the destination image, with the image size. If this tile
     * has been created with the {@linkplain #Tile(ImageReaderSpi,Object,int,Rectangle,Dimension)
     * constructor expecting a rectangle}, a copy of the specified rectangle is returned.
     * Otherwise the image {@linkplain ImageReader#getWidth width} and
     * {@linkplain ImageReader#getHeight height} are read from the image reader and cached for
     * future usage.
     *
     * @return The region in the destination image.
     * @throws IllegalStateException If this tile has been {@linkplain #Tile(ImageReaderSpi,
     *         Object, int, Rectangle, AffineTransform) created without location} and not yet
     *         processed by {@link TileManagerFactory}.
     * @throws IOException if it was necessary to fetch the image dimension from the
     *         {@linkplain #getImageReader reader} and this operation failed.
     *
     * @see javax.imageio.ImageReadParam#setSourceRegion
     */
    public synchronized Rectangle getRegion() throws IllegalStateException, IOException {
        checkGeometryValidity();
        if (width == 0 && height == 0) {
            final Dimension size = getSize();
            setSize(size.width, size.height); // Useless unless the user overloaded getSize().
        }
        return new Rectangle(x, y, width & MASK, height & MASK);
    }

    /**
     * Returns the {@linkplain #getRegion region} multiplied by the subsampling.
     * This is this tile coordinates in the units of the tile having the finest
     * resolution, as opposed to the default public methods which are always in
     * units relative to this tile.
     */
    final Rectangle getAbsoluteRegion() throws IOException {
        final Rectangle region = getRegion();
        final int sx = xSubsampling & MASK;
        final int sy = ySubsampling & MASK;
        region.x      *= sx;
        region.y      *= sy;
        region.width  *= sx;
        region.height *= sy;
        return region;
    }

    /**
     * Invoked by {@link RegionCalculator} only. No other caller allowed.
     * {@link #setSubsampling} must be invoked prior this method.
     * <p>
     * Note that invoking this method usually invalidate {@link #gridToCRS}. Calls to this method
     * should be closely followed by calls to {@link #translate} for fixing the "gridToCRS" value.
     *
     * @param region The region to assign to this tile.
     * @throws ArithmeticException if {@link #setSubsampling} has not be invoked.
     */
    final void setAbsoluteRegion(final Rectangle region) throws ArithmeticException {
        assert Thread.holdsLock(this);
        final int sx = xSubsampling & MASK;
        final int sy = ySubsampling & MASK;
        assert (region.width % sx) == 0 && (region.height % sy) == 0 : region;
        x = region.x / sx;
        y = region.y / sy;
        setSize(region.width / sx, region.height / sy);
    }

    /**
     * Sets the tile size to the given values, making sure that they can be stored as unsigned
     * short. This method is overridden by {@link LargeTile} but should never been invoked by
     * anyone else than {@link Tile}.
     *
     * @param dx The tile width.
     * @param dy The tile height.
     * @throws IllegalArgumentException if the given size can't be stored as unsigned short.
     */
    void setSize(final int dx, final int dy) throws IllegalArgumentException {
        width  = (short) dx;
        height = (short) dy;
        final String name;
        final int value;
        if ((width & MASK) != dx) {
            name = "width";
            value = dx;
        } else if ((height & MASK) != dy) {
            name = "height";
            value = dy;
        } else {
            return;
        }
        width  = 0;
        height = 0;
        throw new IllegalArgumentException(Errors.format(
                Errors.Keys.VALUE_OUT_OF_BOUNDS_4, name, value, 0, MASK));
    }

    /**
     * Converts to given rectangle from absolute to relative coordinates.
     * Coordinates are rounded to the smallest box enclosing fully the given region.
     *
     * @param region The rectangle to converts. Values are replaced in-place.
     * @throws ArithmeticException if {@link #setSubsampling} has not be invoked.
     */
    final void absoluteToRelative(final Rectangle region) throws ArithmeticException {
        final int sx = xSubsampling & MASK;
        final int sy = ySubsampling & MASK;
        int xmin = region.x;
        int xmax = region.width  + xmin;
        int ymin = region.y;
        int ymax = region.height + ymin;
        if (xmin < 0) xmin -= (sx - 1);
        if (xmax > 0) xmax += (sx - 1);
        if (ymin < 0) ymin -= (sy - 1);
        if (ymax > 0) ymax += (sy - 1);
        xmin /= sx;
        xmax /= sx;
        ymin /= sy;
        ymax /= sy;
        region.x = xmin;
        region.y = ymin;
        region.width  = xmax - xmin;
        region.height = ymax - ymin;
    }

    /**
     * Translates this tile. For internal usage by {@link RegionCalculator} only.
     * This method is invoked slightly after {@link #setRegion} for final adjustment.
     * <p>
     * Reminder: {@link #setGridToCRS(AffineTransform)} should be invoked after this method.
     *
     * @param xSubsampling The translation to apply on <var>x</var> values (often 0).
     * @param ySubsampling The translation to apply on <var>y</var> values (often 0).
     */
    final synchronized void translate(final int dx, final int dy) {
        x += dx;
        y += dy;
        gridToCRS = null;
    }

    /**
     * Returns the amount of pixels in this tile that would be useless if reading the given region
     * at the given subsampling. This method is invoked by {@link TileManager} when two or more
     * tile overlaps, in order to choose the tiles that would minimize the amount of pixels to
     * read. The default implementation computes the sum of:
     * <p>
     * <ul>
     *   <li>the amount of tile pixels skipped because of the given subsampling</li>
     *   <li>the amount of pixels in this {@linkplain #getRegion tile region} that are outside
     *       the given region, including the pixels below the bottom.</li>
     * </ul>
     * <p>
     * The later is conservative since many file formats will stop reading as soon as they reach
     * the region bottom. We may consider allowing overriding in order to alter this calculation
     * if a subclass is sure that pixels below the region have no disk seed cost.
     *
     * @param  toRead The region to read, in the same units than {@link #getAbsoluteRegion}.
     * @param  subsampling The number of columns and rows to advance between pixels
     *         in the given region. Must be strictly positive (not zero).
     * @return The amount of pixels which would be unused if the reading was performed on this
     *         tile. Smaller number is better.
     * @throws IOException if it was necessary to fetch the image dimension from the
     *         {@linkplain #getImageReader reader} and this operation failed.
     */
    final int countUnwantedPixelsFromAbsolute(final Rectangle toRead, final Dimension subsampling)
            throws IOException
    {
        final int sx = xSubsampling & MASK;
        final int sy = ySubsampling & MASK;
        assert subsampling.width >= sx && subsampling.height >= sy : subsampling;
        final Rectangle region = getRegion();
        /*
         * Converts the tile region to absolute coordinates and clips it to the region to read.
         */
        final long xmin, ymin, xmax, ymax;
        xmin = max((long) toRead.x,                 sx * ((long) region.x));
        ymin = max((long) toRead.y,                 sy * ((long) region.y));
        xmax = min((long) toRead.x + toRead.width,  sx * ((long) region.x + region.width));
        ymax = min((long) toRead.y + toRead.height, sy * ((long) region.y + region.height));
        /*
         * Computes the amount of pixels to keep for the given region and subsampling.
         */
        long count = max(xmax - xmin, 0) * max(ymax - ymin, 0);
        count /= (subsampling.width * subsampling.height);
        /*
         * Computes the amount of pixels from the current tile that would be unused. Note that
         * we are subtracting a quantity derived from the absolute space from a quantity in the
         * relative space. The result should be positive anyway because we divided the former by
         * (s.width * s.height), which should be greater than (xSubsampling * ySubsampling).
         */
        count = (region.width * region.height) - count;
        assert count >= 0 && count <= Integer.MAX_VALUE : count;
        return (int) count;
    }

    /**
     * Converts {@link URL} to {@link URI} and {@link CharSequence} to {@link String} for
     * comparison purpose. {@link File}, {@link URI} and {@link String} are not converted
     * because they are already {@linkplain Comparable comparable}.
     */
    private static Object toComparable(Object input) {
        if (input instanceof URL) try {
            input = ((URL) input).toURI();
        } catch (URISyntaxException exception) {
            // Ignores - we will keep it as a URL. Logs with "compare" as source method
            // name, since it is the public API that invoked this private method.
            Logging.recoverableException(LOGGER, Tile.class, "compare", exception);
        } else if (input instanceof CharSequence) {
            input = input.toString();
        }
        return input;
    }

    /**
     * Tries to converts the given input into something that can be compared to the given base.
     * Returns the input unchanged if this method doesn't know how to convert it.
     */
    private static Object toCompatible(Object input, final Object target) {
        if (target instanceof URI) {
            if (input instanceof File) {
                input = ((File) input).toURI();
            }
        } else if (target instanceof String) {
            if (input instanceof File || input instanceof URI) {
                input = input.toString();
            }
        }
        return input;
    }

    /**
     * Compares two inputs for order. {@link String}, {@link File} and {@link URI} are comparable.
     * {@link URL} are not but can be converted to {@link URI} for comparison purpose.
     */
    @SuppressWarnings({"unchecked","rawtypes"})
    private static int compareInputs(Object input1, Object input2) {
        if (Utilities.equals(input1, input2)) {
            return 0;
        }
        input1 = toComparable(input1);
        input2 = toComparable(input2); // Must be before 'toCompatible'.
        input1 = toCompatible(input1, input2);
        input2 = toCompatible(input2, input1);
        if (input1 instanceof Comparable<?> && input1.getClass().isInstance(input2)) {
            return ((Comparable) input1).compareTo(input2);
        }
        if (input2 instanceof Comparable<?> && input2.getClass().isInstance(input1)) {
            return -((Comparable) input2).compareTo(input1);
        }
        int c = input1.getClass().getCanonicalName().compareTo(input2.getClass().getCanonicalName());
        if (c != 0) {
            return c;
        }
        /*
         * Following is an unconvenient comparison criterion, but this fallback should never
         * occurs in typical use cases. We use it on a "better than nothing" basis. It should
         * be consistent in a given running JVM, but it not likely to be consistent when comparing
         * the same tiles in two different JVM executions. In addition there is also a slight risk
         * that this code returns 0 while we would like to return a non-zero value.
         */
        return System.identityHashCode(input2) - System.identityHashCode(input1);
    }

    /**
     * Compares two tiles for optimal order in sequential reads. Default implementation sorts by
     * {@linkplain #getInput input} first, then increasing {@linkplain #getImageIndex image index}.
     * This ordering allows efficient access for tiles that use the same
     * {@linkplain #getImageReader image reader}.
     * <p>
     * For tiles having the same input and index, additional criterions are used like increasing
     * subsampling, increasing <var>y</var> then increasing <var>x</var> coordinates. But the
     * actual set of additional criterions may change.
     * <p>
     * This method is consistent with {@link #equals} in the most common case where every
     * tiles to be compared (typically every tiles given to a {@link TileManager} instance)
     * have inputs of the same kind (preferably {@link File}, {@link URL}, {@link URI} or
     * {@link String}), and there is no duplicated ({@linkplain #getInput input},
     * {@linkplain #getImageIndex image index}) pair.
     *
     * @param  other The tile to compare with.
     * @return -1 if this tile should be read before {@code other}, +1 if it should be read
     *         after or 0 if equals.
     */
    @Override
    public final int compareTo(final Tile other) {
        int c = compareInputs(input, other.input);
        if (c == 0) {
            c = (imageIndex & MASK) - (other.imageIndex & MASK);
            if (c == 0) {
                /*
                 * From this point it doesn't matter much for disk access. But we continue to
                 * define criterions for consistency with 'equals(Object)' method. We compare
                 * subsampling first because it may be undefined while it is needed for (x,y)
                 * ordering. Undefined subsampling will be ordered first (this is arbitrary).
                 */
                final int sy =  this.ySubsampling & MASK;
                final int oy = other.ySubsampling & MASK;
                c = sy - oy;
                if (c == 0) {
                    final int sx =  this.xSubsampling & MASK;
                    final int ox = other.xSubsampling & MASK;
                    c = sx - ox;
                    if (c == 0) {
                        c = (y * sy) - (other.y * oy);
                        if (c == 0) {
                            c = (x * sx) - (other.x * ox);
                        }
                    }
                }
            }
        }
        return c;
    }

    /**
     * Compares this tile with the specified one for equality. Two tiles are considered equal
     * if they have the same {@linkplain #getImageReaderSpi provider}, {@linkplain #getInput
     * input}, {@linkplain #getImageIndex image index}, {@linkplain #getRegion region} and
     * {@linkplain #getSubsampling subsampling}.
     *
     * @param object The object to compare with.
     * @return {@code true} if both objects are equal.
     */
    @Override
    public boolean equals(final Object object) {
        if (object == this) {
            return true;
        }
        if (object != null && object.getClass() == getClass()) {
            final Tile that = (Tile) object;
            if (this.x == that.x  &&  this.y == that.y    &&
                this.xSubsampling == that.xSubsampling    &&
                this.ySubsampling == that.ySubsampling    &&
                this.imageIndex   == that.imageIndex      &&
                Utilities.equals(provider, that.provider) &&
                Utilities.deepEquals(input, that.input))
            {
                /*
                 * Compares width and height only if they are defined in both tiles.  We do not
                 * invoke 'getRegion()' because it may be expensive and useless anyway: If both
                 * tiles have the same image reader, image index and input, then logically they
                 * must have the same size - invoking 'getRegion()' would read exactly the same
                 * image twice.
                 */
                return (width  == 0 || that.width  == 0 || width  == that.width) &&
                       (height == 0 || that.height == 0 || height == that.height);
            }
        }
        return false;
    }

    /**
     * Returns a hash code value for this tile. The default implementation uses the
     * {@linkplain #getImageReader reader}, {@linkplain #getInput input} and {@linkplain
     * #getImageIndex image index}, which should be sufficient for uniquely distinguish
     * every tiles.
     */
    @Override
    public int hashCode() {
        return provider.hashCode() + Utilities.deepHashCode(input) + 31*imageIndex;
    }

    /**
     * Returns a string representation of this tile. The default implementation uses only the
     * public getter methods, so if a subclass override them the effect should be visible in
     * the returned string.
     *
     * @return A string representation of this tile.
     */
    @Override
    public String toString() {
        final StringBuilder buffer = new StringBuilder(Classes.getShortClassName(this)).append('[');
        buffer.append("format=\"").append(getFormatName())
              .append("\", input=\"").append(getInputName())
              .append("\", index=").append(getImageIndex());
        if (xSubsampling != 0 || ySubsampling != 0) {
            buffer.append(", location=(");
            if (width == 0 && height == 0) {
                final Point location = getLocation();
                buffer.append(location.x).append(',').append(location.y);
            } else try {
                final Rectangle region = getRegion();
                buffer.append(region.x).append(',').append(region.y)
                      .append("), size=(").append(region.width).append(',').append(region.height);
            } catch (IOException e) {
                // Should not happen since we checked that 'getRegion' should be easy.
                // If it happen anyway, put the exception message at the place where
                // coordinates were supposed to appear, so we can debug.
                buffer.append(e);
            }
            final Dimension subsampling = getSubsampling();
            buffer.append("), subsampling=(").append(subsampling.width)
                  .append(',').append(subsampling.height).append(')');
        } else {
            /*
             * Location and subsampling not yet computed, so don't display it. We can not
             * invoke 'getRegion()' neither since it would throw an IllegalStateException.
             * Since we have to read the fields directly, make sure that this instance is
             * not a subclass like LargeTile, otherwise those values may be wrong.
             */
            if ((width != 0 || height != 0) && getClass() == Tile.class) {
                buffer.append(", size=(").append(width & MASK)
                      .append(',').append(height & MASK).append(')');
            }
        }
        return buffer.append(']').toString();
    }

    /**
     * Returns a string representation of a collection of tiles. The tiles are formatted in a
     * table in iteration order. Tip: consider sorting the tiles before to invoke this method;
     * tiles are {@linkplain Comparable comparable} for this purpose.
     * <p>
     * This method is not public because it can consume a large amount of memory (the underlying
     * {@link StringBuffer} can be quite large). Users are encouraged to use the method expecting
     * a {@link Writer}, which may be expensive too but less than this method.
     *
     * @param tiles
     *          The tiles to format in a table.
     * @param maximum
     *          The maximum number of tiles to format. If there is more tiles, a message will be
     *          formatted below the table. A reasonable value like 5000 is recommended since
     *          attempt to format millions of tiles leads to {@link OutOfMemoryError}.
     * @return A string representation of the given tiles as a table.
     *
     * @see java.util.Collections#sort(List)
     */
    static String toString(final Collection<Tile> tiles, final int maximum) {
        final StringWriter writer = new StringWriter();
        try {
            writeTable(tiles, writer, maximum);
        } catch (IOException e) {
            // Should never happen since we are writing to a StringWriter.
            throw new AssertionError(e);
        }
        return writer.toString();
    }

    /**
     * Formats a collection of tiles in a table. The tiles are appended in iteration
     * order. Tip: consider sorting the tiles before to invoke this method; tiles are
     * {@linkplain Comparable comparable} for this purpose.
     *
     * @param tiles
     *          The tiles to format in a table.
     * @param out
     *          Where to write the table.
     * @param maximum
     *          The maximum number of tiles to format. If there is more tiles, a message will be
     *          formatted below the table. A reasonable value like 5000 is recommended since
     *          attempt to format millions of tiles leads to {@link OutOfMemoryError}.
     * @throws IOException
     *          If an error occurred while writing to the given writer.
     *
     * @see java.util.Collections#sort(List)
     */
    public static void writeTable(final Collection<Tile> tiles, final Writer out, final int maximum)
            throws IOException
    {
        int remaining = maximum;
        final TableWriter table = new TableWriter(out);
        table.nextLine(TableWriter.DOUBLE_HORIZONTAL_LINE);
        table.write("Format\tInput\tindex\tx\ty\twidth\theight\tdx\tdy\n");
        table.nextLine(TableWriter.SINGLE_HORIZONTAL_LINE);
        table.setMultiLinesCells(true);
        for (final Tile tile : tiles) {
            if (--remaining < 0) {
                break;
            }
            table.setAlignment(TableWriter.ALIGN_LEFT);
            final String format = tile.getFormatName();
            if (format != null) {
                table.write(format);
            }
            table.nextColumn();
            table.write(tile.getInputName());
            table.nextColumn();
            table.setAlignment(TableWriter.ALIGN_RIGHT);
            table.write(String.valueOf(tile.getImageIndex()));
            table.nextColumn();
            /*
             * Extracts now the tile information that we are going to format, but those
             * informations may be overridden later if the current tile is some subclass
             * of Tile. We format Tile instances in a special way since it allows us to
             * left a blank for subsampling and tile size if they are not yet computed,
             * rather than throwing an exception.
             */
            int x            = tile.x;
            int y            = tile.y;
            int width        = tile.width        & MASK;
            int height       = tile.height       & MASK;
            int xSubsampling = tile.xSubsampling & MASK;
            int ySubsampling = tile.ySubsampling & MASK;
            if (tile.getClass() != Tile.class) {
                final Dimension subsampling = tile.getSubsampling();
                xSubsampling = subsampling.width;
                ySubsampling = subsampling.height;
                try {
                    final Rectangle region = tile.getRegion();
                    x      = region.x;
                    y      = region.y;
                    width  = region.width;
                    height = region.height;
                } catch (IOException e) {
                    // The (x,y) are likely to be correct since only (width,height) are read
                    // from the image file. So set only (width,height) to "unknown" and keep
                    // the remaining, with (x,y) obtained from direct access to Tile fields.
                    width  = 0;
                    height = 0;
                }
            }
            table.write(String.valueOf(x));
            table.nextColumn();
            table.write(String.valueOf(y));
            if (width != 0 || height != 0) {
                table.nextColumn();
                table.write(String.valueOf(width));
                table.nextColumn();
                table.write(String.valueOf(height));
            } else {
                table.nextColumn();
                table.nextColumn();
            }
            if (xSubsampling != 0 || ySubsampling != 0) {
                table.nextColumn();
                table.write(String.valueOf(xSubsampling));
                table.nextColumn();
                table.write(String.valueOf(ySubsampling));
            }
            table.nextLine();
        }
        table.nextLine(TableWriter.DOUBLE_HORIZONTAL_LINE);
        /*
         * Table completed. Flushs to the writer and appends additional text if we have
         * not formatted every tiles. IOException may be trown starting from this point
         * (the above code is not expected to thrown any IOException).
         */
        table.flush();
        if (remaining < 0) {
<<<<<<< HEAD
            out.write(Vocabulary.format(Vocabulary.Keys.MORE_$1, tiles.size() - maximum));
            out.write(System.getProperty("line.separator", "\n"));
=======
            out.write(Vocabulary.format(Vocabulary.Keys.MORE_1, tiles.size() - maximum));
            out.write(System.lineSeparator());
>>>>>>> d18e6578
        }
    }

    /**
     * Invoked on serialization. Serialization of {@linkplain #provider} is replaced by
     * serialization of its class name only. The actual provider instance will be fetch
     * from ImageIO registry on deserialization.
     */
    private void writeObject(final ObjectOutputStream out) throws IOException {
        out.defaultWriteObject();
        out.writeObject(Classes.getClass(provider));
    }

    /**
     * Invoked on deserialization. The provider is fetch from currently registered providers
     * in the {@link IIORegistry}. The search is performed by classname.
     */
    private void readObject(final ObjectInputStream in) throws IOException, ClassNotFoundException {
        in.defaultReadObject();
        final Object candidate = in.readObject();
        final IIORegistry registry = IIORegistry.getDefaultInstance();
        Class<?> type = candidate.getClass(); // Initialized in case of failure on next line.
        try {
            type = (Class<?>) candidate;
            /*
             * Set the 'provider' field using reflection, because this field is final. This is a
             * legal usage for deserialization according Field.set(...) documentation in J2SE 1.5.
             */
            final Field field = Tile.class.getDeclaredField("provider");
            field.setAccessible(true);
            field.set(this, registry.getServiceProviderByClass(type));
        } catch (Exception cause) {
            InvalidClassException e = new InvalidClassException(type.getCanonicalName(),
                    Errors.format(Errors.Keys.ILLEGAL_CLASS_2, type, ImageReaderSpi.class));
            e.initCause(cause);
            throw e;
        }
        if (provider == null) {
            throw new ClassNotFoundException(type.getCanonicalName());
        }
    }
}<|MERGE_RESOLUTION|>--- conflicted
+++ resolved
@@ -1652,13 +1652,8 @@
          */
         table.flush();
         if (remaining < 0) {
-<<<<<<< HEAD
-            out.write(Vocabulary.format(Vocabulary.Keys.MORE_$1, tiles.size() - maximum));
+            out.write(Vocabulary.format(Vocabulary.Keys.MORE_1, tiles.size() - maximum));
             out.write(System.getProperty("line.separator", "\n"));
-=======
-            out.write(Vocabulary.format(Vocabulary.Keys.MORE_1, tiles.size() - maximum));
-            out.write(System.lineSeparator());
->>>>>>> d18e6578
         }
     }
 
