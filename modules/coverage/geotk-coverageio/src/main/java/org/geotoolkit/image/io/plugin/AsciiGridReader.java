/*
 *    Geotoolkit.org - An Open Source Java GIS Toolkit
 *    http://www.geotoolkit.org
 *
 *    (C) 2009-2012, Open Source Geospatial Foundation (OSGeo)
 *    (C) 2009-2012, Geomatys
 *
 *    This library is free software; you can redistribute it and/or
 *    modify it under the terms of the GNU Lesser General Public
 *    License as published by the Free Software Foundation;
 *    version 2.1 of the License.
 *
 *    This library is distributed in the hope that it will be useful,
 *    but WITHOUT ANY WARRANTY; without even the implied warranty of
 *    MERCHANTABILITY or FITNESS FOR A PARTICULAR PURPOSE.  See the GNU
 *    Lesser General Public License for more details.
 */
package org.geotoolkit.image.io.plugin;

import java.awt.Dimension;
import java.awt.Rectangle;
import java.awt.image.BufferedImage;
import java.awt.image.DataBuffer;
import java.awt.image.WritableRaster;
import java.io.File;
import java.io.EOFException;
import java.io.IOException;
import java.io.InputStream;
import java.nio.ByteBuffer;
import java.nio.channels.Channels;
import java.nio.channels.ReadableByteChannel;
import java.nio.charset.Charset;
import java.util.HashMap;
import java.util.Locale;
import java.util.Map;
import java.util.Set;
import javax.imageio.IIOException;
import javax.imageio.ImageReadParam;
import javax.imageio.ImageReader;
import javax.imageio.spi.ImageReaderSpi;
import javax.imageio.stream.ImageInputStream;

import javax.media.jai.iterator.RectIterFactory;
import javax.media.jai.iterator.WritableRectIter;
import com.sun.media.imageio.stream.RawImageInputStream;

import org.opengis.metadata.spatial.PixelOrientation;

import org.geotoolkit.image.io.TextImageReader;
import org.geotoolkit.image.io.SampleConverter;
import org.geotoolkit.image.io.ImageMetadataException;
import org.geotoolkit.image.io.metadata.SpatialMetadata;
import org.geotoolkit.image.io.stream.ChannelImageInputStream;
import org.geotoolkit.internal.image.io.DataTypes;
import org.geotoolkit.internal.image.io.DimensionAccessor;
import org.geotoolkit.internal.image.io.GridDomainAccessor;
import org.geotoolkit.internal.image.io.Warnings;
import org.geotoolkit.internal.io.IOUtilities;
import org.geotoolkit.resources.Errors;


/**
 * Reader for the ASCII Grid format. As the "ASCII" name implies, the data files are read in
 * US-ASCII character encoding no matter what the {@link Spi#charset} value is. In addition,
 * the US locale is enforced no matter what the {@link Spi#locale} value is, with a tolerance
 * for the decimal separator character which can be either {@code '.'} or {@code ','}.
 * <p>
 * ASCII grid files contains a header before the actual data. The header contains (<var>key</var>
 * <var>value</var>) pairs, one pair per line and using the space as the separator between key and
 * value. The valid keys are listed in table below (see the
 * <a href="http://daac.ornl.gov/MODIS/ASCII_Grid_Format_Description.html">ASCII Grid Format
 * Description</a> for more details). Note that Geotk adds some extensions to the standard
 * ASCII grid format:
 * <p>
 * <ul>
 *   <li>{@linkplain #isComment(String) Comment lines} and empty lines are ignored.</li>
 *   <li>The {@code '='} and {@code ':'} characters can be used as a separator between
 *       the keys and the values.</li>
 *   <li>The {@code CELLSIZE} attribute can be substituted by the {@code DX} and {@code DY}
 *       attributes. {@code DX}/{@code DY} are not standard, but can be produced by the GDAL
 *       library. See <a href="http://www.gdal.org/frmt_various.html#AAIGrid">GDAL notes</a>
 *       for more information.</li>
 *   <li>The {@code "MIN_VALUE"} and {@code "MAX_VALUE"} attributes are Geotk extensions
 *       not defined in the ASCII Grid standard. While optional, they are quite convenient
 *       for setting the color space.</li>
 * </ul>
 * <p>
 * Subclasses can add their own (<var>key</var>, <var>value</var>) pairs, or modify the
 * ones defined below, by overriding the {@link #processHeader(Map)} method.
 * <p>
 * <table border="1" cellspacing="0">
 *   <tr bgcolor="lightblue">
 *     <th>Keyword</th>
 *     <th>Value type</th>
 *     <th>Obligation</th>
 *   </tr>
 *   <tr>
 *     <td>&nbsp;{@code NCOLS}&nbsp;</td>
 *     <td>&nbsp;Integer&nbsp;</td>
 *     <td>&nbsp;Mandatory&nbsp;</td>
 *   </tr>
 *   <tr>
 *     <td>&nbsp;{@code NROWS}&nbsp;</td>
 *     <td>&nbsp;Integer&nbsp;</td>
 *     <td>&nbsp;Mandatory&nbsp;</td>
 *   </tr>
 *   <tr>
 *     <td>&nbsp;{@code XLLCORNER} or {@code XLLCENTER}&nbsp;</td>
 *     <td>&nbsp;Floating point&nbsp;</td>
 *     <td>&nbsp;Mandatory&nbsp;</td>
 *   </tr>
 *   <tr>
 *     <td>&nbsp;{@code YLLCORNER} or {@code YLLCENTER}&nbsp;</td>
 *     <td>&nbsp;Floating point&nbsp;</td>
 *     <td>&nbsp;Mandatory&nbsp;</td>
 *   </tr>
 *   <tr>
 *     <td>&nbsp;{@code CELLSIZE}&nbsp;</td>
 *     <td>&nbsp;Floating point&nbsp;</td>
 *     <td>&nbsp;Mandatory, unless {@code DX} and {@code DY} are present&nbsp;</td>
 *   </tr>
 *   <tr>
 *     <td>&nbsp;{@code DX} and {@code DY}&nbsp;</td>
 *     <td>&nbsp;Floating point&nbsp;</td>
 *     <td>&nbsp;Accepted but non-standard&nbsp;</td>
 *   </tr>
 *   <tr>
 *     <td>&nbsp;{@code NODATA_VALUE}&nbsp;</td>
 *     <td>&nbsp;Floating point&nbsp;</td>
 *     <td>&nbsp;Optional&nbsp;</td>
 *   </tr>
 *   <tr>
 *     <td>&nbsp;{@code MIN_VALUE}&nbsp;</td>
 *     <td>&nbsp;Floating point&nbsp;</td>
 *     <td>&nbsp;Optional - this is a Geotk extension&nbsp;</td>
 *   </tr>
 *   <tr>
 *     <td>&nbsp;{@code MAX_VALUE}&nbsp;</td>
 *     <td>&nbsp;Floating point&nbsp;</td>
 *     <td>&nbsp;Optional - this is a Geotk extension&nbsp;</td>
 *   </tr>
 *   <tr>
 *     <td>&nbsp;{@code BINARY_TYPE}&nbsp;</td>
 *     <td>&nbsp;String&nbsp;</td>
 *     <td>&nbsp;Optional - this is a Geotk extension&nbsp;</td>
 *   </tr>
 * </table>
 * <p>
 * {@code BINARY_TYPE} is a Geotk extension provided for performance only. If this attribute
 * is provided and if the input is a {@link java.io.File}, {@link java.net.URL} or
 * {@link java.net.URI}, then {@code AsciiGridReader} will looks for a file of the same name
 * with the {@code ".raw"} extension. If this file is found, then the data in the ASCII file
 * will be ignored (they can be non-existent) and the RAW file will be read instead, which is
 * usually much faster. The value of the {@code BINARY_TYPE} attribute specify the data type:
 * {@code BYTE}, {@code SHORT}, {@code USHORT}, {@code INT}, {@code FLOAT} or {@code DOUBLE}.
 *
 * @author Martin Desruisseaux (Geomatys)
 * @version 3.12
 *
 * @see <a href="http://daac.ornl.gov/MODIS/ASCII_Grid_Format_Description.html">ASCII Grid Format Description</a>
 * @see <a href="http://en.wikipedia.org/wiki/ESRI_grid">ESRI Grid on Wikipedia</a>
 * @see AsciiGridWriter
 *
 * @since 3.08 (derived from 3.07)
 * @module
 *
 * @todo The current implementation ignores the <code>seekForwardOnly</code> parameter.
 *       It processes as if that parameter was always set to <code>true</code>.
 */
public class AsciiGridReader extends TextImageReader {
    /**
     * The size of the NIO direct buffer to create.
     */
    private static final int BUFFER_SIZE = 16 * 1024;

    /**
     * {@code true} if the header has been read.
     */
    private boolean headerValid;

    /**
     * The {@code NCOLS} and {@code NROWS} attributes read from the header.
     * Those values are valid only if {@link #headerValid} is {@code true}.
     */
    private int width, height;

    /**
     * The {@code XLLCORNER | XLLCENTER} and {@code YLLCORNER | YLLCENTER} attributes read
     * from the header. Those values are valid only if {@link #headerValid} is {@code true}.
     */
    private double xll, yll;

    /**
     * {@code true} if the {@link #xll} and {@link #yll} values are determined from the
     * {@code XLLCENTER} and {@code YLLCENTER} attributes, or {@code false} if they are
     * determined from the {@code XLLCORNER} and {@code YLLCORNER} attributes.
     */
    private boolean xCenter, yCenter;

    /**
     * The {@code CELLSIZE} attribute, or the {@code DX} and {@code DY} attributes.
     * This value is valid only if {@link #headerValid} is {@code true}.
     */
    private double scaleX, scaleY;

    /**
     * The optional {@code NODATA_VALUE} attribute, or {@code NaN} if none.
     * This value is valid only if {@link #headerValid} is {@code true}.
     */
    private double fillValue;

    /**
     * The minimum and maximum values, or infinities if they are not specified.
     */
    private double minValue, maxValue;

    /**
     * If a binary type has been specified, the corresponding {@link DataBuffer}
     * constant. Otherwise {@link DataBuffer#TYPE_UNDEFINED}. This information is
     * valid only if {@link headerValid} is {@code true}.
     */
    private int binaryType;

    /**
     * The image reader for reading binary images, or {@code null} if not needed.
     * This is used only if {@link #binaryType} is defined.
     */
    private transient ImageReader binaryReader;

    /**
     * The buffer used for data transfer. This is created only when first needed.
     * If more than one image is read with the same reader, this buffer will be
     * recycled for each image.
     */
    private transient ByteBuffer buffer;

    /**
     * Constructs a new image reader.
     *
     * @param provider The {@link ImageReaderSpi} that is constructing this object, or {@code null}.
     */
    protected AsciiGridReader(final Spi provider) {
        super(provider);
    }

    /**
     * Parses the given string as a double value. Before to parse, this method replaces the
     * {@code ','} character by {@code '.'} in order to take in account the ASCII-Grid format
     * created by localized version of ESRI softwares.
     *
     * @param  value The value to parse.
     * @return The value as a {@code double}.
     * @throws NumberFormatException If the given string can not be parsed as a {@code double}.
     */
    private static double parseDouble(final String value) throws NumberFormatException {
        return Double.parseDouble(value.replace(',', '.'));
    }

    /**
     * Reads the header, if it was not already read. If successful, then all the instance
     * variables declared in this class should be assigned to their final value.
     *
     * @throws IOException If an error occurred while reading the header.
     */
    private void ensureHeaderRead() throws IOException {
        if (!headerValid) {
            xCenter = true;
            yCenter = true;
            final Map<String,String> header = readHeader();
            processHeader(header);
            String key = null;
            try {
                width  = Integer.parseInt(ensureDefined(key = "NCOLS", header.remove(key)));
                height = Integer.parseInt(ensureDefined(key = "NROWS", header.remove(key)));
                String value = header.remove(key = "CELLSIZE");
                if (value != null) {
                    scaleX = scaleY = parseDouble(value);
                } else {
                    // If missing, declare that CELLSIZE is missing since DX and DY are not standard.
                    scaleX = parseDouble(ensureDefined("CELLSIZE", header.remove(key = "DX")));
                    scaleY = parseDouble(ensureDefined("CELLSIZE", header.remove(key = "DY")));
                }
                value = header.remove(key = "NODATA_VALUE");
                fillValue = (value != null) ? parseDouble(value) : super.getPadValue(0);
                value = header.remove(key = "MIN_VALUE");
                minValue = (value != null) ? parseDouble(value) : Double.NEGATIVE_INFINITY;
                value = header.remove(key = "MAX_VALUE");
                maxValue = (value != null) ? parseDouble(value) : Double.POSITIVE_INFINITY;
                value = header.remove(key = "XLLCENTER");
                if (value == null) {
                    value = header.remove(key = "XLLCORNER");
                    xCenter = false;
                }
                xll = parseDouble(ensureDefined(key, value));
                value = header.remove(key = "YLLCENTER");
                if (value == null) {
                    value = header.remove(key = "YLLCORNER");
                    yCenter = false;
                }
                yll = parseDouble(ensureDefined(key, value));
            } catch (NumberFormatException cause) {
                throw new IIOException(Warnings.message(this, Errors.Keys.UNPARSABLE_NUMBER_$1, key), cause);
            }
            /*
             * The binary format, which is a Geotk extension.
             */
            binaryType = DataBuffer.TYPE_UNDEFINED;
            String value = header.remove("BINARY_TYPE");
            if (value != null) {
                binaryType = DataTypes.getDataBufferType(value);
                if (binaryType == DataBuffer.TYPE_UNDEFINED) {
                    Warnings.log(this, null, AsciiGridReader.class, "readHeader",
                            Errors.Keys.ILLEGAL_PARAMETER_VALUE_$2, "BINARY_TYPE", value);
                }
            }
            headerValid = true;
            /*
             * We should not have any entry left.
             */
            for (final String extra : header.keySet()) {
                Warnings.log(this, null, AsciiGridReader.class, "readHeader",
                        Errors.Keys.UNKNOWN_PARAMETER_$1, extra);
            }
        }
    }

    /**
     * Ensures that the value is non-null. Otherwise an exception is thrown using the given name.
     *
     * @param  name  The name of the properties to be tested.
     * @param  value The value of the properties.
     * @return The given value, guaranteed to be non-null.
     * @throws IIOException If the given value was null.
     */
    private String ensureDefined(final String name, final String value) throws IIOException {
        if (value == null || value.isEmpty()) {
            throw new ImageMetadataException(Warnings.message(this, Errors.Keys.NO_PARAMETER_$1, name));
        }
        return value;
    }

    /**
     * Reads the header from the {@linkplain #getChannel() channel}. The given buffer is used for
     * transferring data. The file encoding is assumed ASCII. The {@linkplain #isComment(String)
     * comment lines} are skipped. The separator between keys and values is assumed any of space,
     * {@code ':'} or {@code '='} character. The scan stop at the first line which seems to
     * contains a number.
     *
     * @return The header as a new, modifiable, map.
     * @throws IOException If an error occurred while reading.
     */
    private Map<String,String> readHeader() throws IOException {
        final ReadableByteChannel channel = getChannel();
<<<<<<< HEAD
        final StringBuilder       stbuff  = new StringBuilder();
        final Map<String,String>  header  = new HashMap<String,String>();
=======
        final StringBuilder       stbuff  = new StringBuilder(32);
        final Map<String,String>  header  = new HashMap<>();
>>>>>>> 1d379ae3
        ByteBuffer buffer = this.buffer;
        if (buffer == null) {
            this.buffer = buffer = ByteBuffer.allocateDirect(BUFFER_SIZE);
        }
        buffer.clear();
        buffer.limit(buffer.position()); // For forcing a filling of the buffer.
readHeader: while (true) {
            final int startPos = buffer.position();
            boolean skipWhitespaces = true;
            /*
             * Reads exactly one line. The buffer will be filled inside the loop.
             * This allow us to fill it again if only a few bytes have been read
             * during the first call to channel.read(buffer).
             */
readLine:   while (true) {
                if (!buffer.hasRemaining()) {
                    final int pos = buffer.position();
                    final int capacity = buffer.capacity();
                    if (pos >= capacity) {
                        throw new ImageMetadataException(Errors.format(
                                Errors.Keys.UNEXPECTED_HEADER_LENGTH_$1, capacity));
                    }
                    /*
                     * Arbitrary read a block of 512 bytes for starting, because the header is
                     * typically small (less than 256 characters). If 512 bytes is not enough,
                     * we will read more bytes up to the buffer capacity.
                     */
                    buffer.limit(Math.min(capacity, Math.max(512, 2*pos)));
                    if (channel.read(buffer) < 0) {
                        if (skipWhitespaces) {
                            break readHeader;
                        } else {
                            break readLine;
                        }
                    }
                    buffer.flip().position(pos);
                }
                char c = (char) (buffer.get() & 0xFF);
                switch (c) {
                    case '\n': break readLine;
                    case '\r': {
                        // Skip the "\n" part in "\r\n" (if any).
                        if (buffer.hasRemaining()) {
                            c = (char) (buffer.get() & 0xFF);
                            if (c != '\n') {
                                buffer.position(buffer.position() - 1);
                            }
                        }
                        break readLine;
                    }
                }
                if (skipWhitespaces) {
                    // If the first non-blank character seems to be part of a number, stop.
                    if (c >= '+' && c <= '9') { // Include +,-./ and digits
                        buffer.position(startPos);
                        break readHeader;
                    }
                    if (c > ' ') {
                        skipWhitespaces = false;
                    }
                }
                stbuff.append(c);
            }
            // At this point, a line has been read. Add it to the buffer.
            String line = stbuff.toString().trim();
            stbuff.setLength(0);
            if (!line.isEmpty() && !isComment(line)) {
                String key = line;
                String value = null;
                final int length = line.length();
                for (int i=0; i<length; i++) {
                    char c = line.charAt(i);
                    if (c <= ' ' || c == ':' || c == '=') {
                        key = line.substring(0, i).toUpperCase(Locale.US);
                        // Skip the whitespaces, if any.
                        while (c <= ' ' && ++i <= length) {
                            c = line.charAt(i);
                            if (c == ':' || c == '=') {
                                i++; // Skip the separator.
                                break;
                            }
                        }
                        value = line.substring(i).trim();
                        break;
                    }
                }
                final Object old = header.put(key, value);
                if (old != null && !old.equals(value)) {
                    throw new ImageMetadataException(Errors.format(
                            Errors.Keys.VALUE_ALREADY_DEFINED_$1, key));
                }
            }
        }
        return header;
    }

    /**
     * Returns the width in pixels of the given image within the input source.
     *
     * @param  imageIndex the index of the image to be queried.
     * @return Image width.
     * @throws IOException If an error occurs reading the width information
     *         from the input source.
     */
    @Override
    public int getWidth(int imageIndex) throws IOException {
        checkImageIndex(imageIndex);
        ensureHeaderRead();
        return width;
    }

    /**
     * Returns the height in pixels of the given image within the input source.
     *
     * @param  imageIndex the index of the image to be queried.
     * @return Image height.
     * @throws IOException If an error occurs reading the width information
     *         from the input source.
     */
    @Override
    public int getHeight(int imageIndex) throws IOException {
        checkImageIndex(imageIndex);
        ensureHeaderRead();
        return height;
    }

    /**
     * Returns the data type which most closely represents the "raw" internal data of the image.
     * If a {@code "BINARY_TYPE"} attribute is presents in the header, then the code corresponding
     * to that attribute is returned. Otherwise {@link DataBuffer#TYPE_FLOAT} is returned.
     *
     * @param  imageIndex The index of the image to be queried.
     * @return The data type ({@link DataBuffer#TYPE_FLOAT} by default).
     * @throws IOException If an error occurs reading the format information from the input source.
     */
    @Override
    protected int getRawDataType(int imageIndex) throws IOException {
        checkImageIndex(imageIndex);
        ensureHeaderRead();
        return (binaryType != DataBuffer.TYPE_UNDEFINED) ? binaryType : DataBuffer.TYPE_FLOAT;
    }

    /**
     * Returns metadata associated with the given image.
     *
     * @param  imageIndex The image index.
     * @return The metadata, or {@code null} if none.
     * @throws IOException If an error occurs reading the data information from the input source.
     */
    @Override
    protected SpatialMetadata createMetadata(final int imageIndex) throws IOException {
        if (imageIndex < 0) {
            // Stream metadata.
            return null;
        }
        ensureHeaderRead();
        final PixelOrientation po;
        if (xCenter) {
            po = yCenter ? PixelOrientation.CENTER : PixelOrientation.valueOf("UPPER");
        } else {
            po = yCenter ? PixelOrientation.valueOf("LEFT") : PixelOrientation.UPPER_LEFT;
            // We really want UPPER_LEFT, not LOWER_LEFT in the above condition, because
            // we are reverting the direction of the y axis in the computation of origin
            // and offset vectors.
        }
        final double[] origin = new double[] {xll, yll + scaleX * (height - (yCenter ? 1 : 0))};
        final double[] bounds = new double[] {xll + scaleY * (width - (xCenter ? 1 : 0)), yll};
        final SpatialMetadata metadata = new SpatialMetadata(false, this, null);
        final GridDomainAccessor domain = new GridDomainAccessor(metadata);
        domain.setOrigin(origin);
        domain.addOffsetVector(scaleX, 0);
        domain.addOffsetVector(0, -scaleY);
        domain.setLimits(new int[2], new int[] {width-1, height-1});
        domain.setSpatialRepresentation(origin, bounds, null, po);
        final boolean hasRange = !Double.isInfinite(minValue) && !Double.isInfinite(maxValue);
        final boolean hasFill  = !Double.isNaN(fillValue);
        if (hasRange || hasFill) {
            final DimensionAccessor dimensions = new DimensionAccessor(metadata);
            dimensions.selectChild(dimensions.appendChild());
            if (hasRange) dimensions.setValueRange(minValue, maxValue);
            if (hasFill)  dimensions.setFillSampleValues(fillValue);
        }
        return metadata;
    }

    /**
     * Invoked automatically after the (<var>key</var>, <var>value</var>) pairs in the header
     * have been read. Subclasses can override this method in order to modify the map passed
     * in argument. They can freely add, remove of modify values.
     * <p>
     * Keys shall be upper-case, and the mandatory attributes defined in the
     * <a href="#skip-navbar_top">class javadoc</a> shall be present in the {@code header} map
     * after the completion of this method.
     * <p>
     * The default implementation does nothing.
     *
     * @param  header A modifiable map of (<var>key</var>, <var>value</var>) pairs.
     * @throws IOException If an error occurred while processing the header values.
     */
    protected void processHeader(final Map<String,String> header) throws IOException {
    }

    /**
     * Reads the image indexed by {@code imageIndex}.
     *
     * @param  imageIndex  The index of the image to be retrieved.
     * @param  param       Parameters used to control the reading process, or null.
     * @return The desired portion of the image.
     * @throws IOException if an input operation failed.
     */
    @Override
    public BufferedImage read(int imageIndex, final ImageReadParam param) throws IOException {
        clearAbortRequest();
        checkImageIndex(imageIndex);
        processImageStarted(imageIndex);
        ensureHeaderRead();
        if (binaryType != DataBuffer.TYPE_UNDEFINED) {
            /*
             * Optional Geotk extension: if a binary file is present, reads
             * that file instead than the ASCII file. This is much faster.
             */
            final BufferedImage image = readBinary(imageIndex, param);
            if (image != null) {
                return image;
            }
        }
        /*
         * Parameters check.
         */
        final int numSrcBands = 1; // To be modified in a future version if we support multi-bands.
        /*
         * Extract user's parameters.
         */
        final int[]      sourceBands; // To be used in a future version if we support multi-bands.
        final int[] destinationBands;
        final int sourceXSubsampling;
        final int sourceYSubsampling;
        if (param != null) {
            sourceBands        = param.getSourceBands();
            destinationBands   = param.getDestinationBands();
            sourceXSubsampling = param.getSourceXSubsampling();
            sourceYSubsampling = param.getSourceYSubsampling();
        } else {
            sourceBands        = null;
            destinationBands   = null;
            sourceXSubsampling = 1;
            sourceYSubsampling = 1;
        }
        final int width       = this.width;
        final int height      = this.height;
        final int numDstBands = (destinationBands != null) ? destinationBands.length : numSrcBands;
        final SampleConverter[] converters = new SampleConverter[numDstBands];
        final BufferedImage     image      = getDestination(imageIndex, param, width, height, converters);
        final WritableRaster    raster     = image.getRaster();
        checkReadParamBandSettings(param, numSrcBands, raster.getNumBands());

        final Rectangle srcRegion = new Rectangle();
        final Rectangle dstRegion = new Rectangle();
        computeRegions(param, width, height, image, srcRegion, dstRegion);
        final WritableRectIter iter = RectIterFactory.createWritable(raster, dstRegion);
        final int dstBand = (destinationBands != null) ? destinationBands[0] : 0;
        for (int i=dstBand; --i>=0;) {
            if (iter.nextBandDone()) {
                throw new IIOException(Errors.format(Errors.Keys.ILLEGAL_BAND_NUMBER_$1, dstBand));
            }
        }
        if (!iter.finishedBands() && !iter.finishedLines() && !iter.finishedPixels()) {
            final int                 dataType   = raster.getSampleModel().getDataType();
            final char[]              charBuffer = new char[48]; // Arbitrary length limit for a sample value.
            final ByteBuffer          buffer     = this.buffer;
            final ReadableByteChannel channel    = getChannel();
            final SampleConverter     converter  = converters[0];
            /*
             * Before to start reading, set the 'minIndex' in order to prevent new attempt
             * to read an image from this point.
             *
             * TODO: We should mark the position instead if 'seekForwardOnly' is false.
             */
            minIndex = imageIndex + 1;
            /*
             * At this point we have all the metadata needed for reading the sample values.
             * The (x,y) index below are relative to the source region to read, not to the
             * source image.
             */
            final float progressScale = 100f / ((srcRegion.x + srcRegion.height) * width);
            int sy = 1 + srcRegion.y;
loop:       for (int y=0; /* stop condition inside */; y++) {
                if (abortRequested()) {
                    processReadAborted();
                    return image;
                }
                boolean isValid = (--sy == 0);
                if (isValid) {
                    sy = sourceYSubsampling;
                }
                int sx = 1 + srcRegion.x;
                for (int x=0; x<width; x++) {
                    /*
                     * Skip whitespaces or EOL (if any), then copy the next character in the
                     * string buffer until the next space. If we are outside the region to be
                     * read, those characters will be discarded immediately except in case of
                     * error.
                     */
                    int nChar = 0;
                    while (true) {
                        if (!buffer.hasRemaining()) {
                            processImageProgress((y*width + x) * progressScale);
                            buffer.clear();
                            if (channel.read(buffer) < 0) {
                                throw new EOFException(Errors.format(Errors.Keys.END_OF_DATA_FILE));
                            }
                            buffer.flip();
                        }
                        char c = (char) (buffer.get() & 0xFF);
                        if (c > ' ') {
                            if (nChar >= charBuffer.length) {
                                throw new IIOException(Warnings.message(this,
                                        Errors.Keys.ILLEGAL_PARAMETER_VALUE_$2, "cell(" + x + ',' + y + ')',
                                        String.valueOf(charBuffer)));
                            }
                            if (c == ',') c = '.';
                            charBuffer[nChar++] = c;
                        } else if (nChar != 0) {
                            break;
                        }
                    }
                    /*
                     * At this point the sample values is available as a string.
                     * Process only if we need to parse that string.
                     */
                    if (isValid && --sx == 0) {
                        sx = sourceXSubsampling;
                        final String value = new String(charBuffer, 0, nChar);
                        try {
                            switch (dataType) {
                                case DataBuffer.TYPE_DOUBLE: {
                                    iter.setSample(converter.convert(Double.parseDouble(value)));
                                    break;
                                }
                                case DataBuffer.TYPE_FLOAT: {
                                    iter.setSample(converter.convert(Float.parseFloat(value)));
                                    break;
                                }
                                default: {
                                    iter.setSample(converter.convert(Integer.parseInt(value)));
                                    break;
                                }
                            }
                        } catch (NumberFormatException cause) {
                            throw new IIOException(Warnings.message(this,
                                    Errors.Keys.UNPARSABLE_NUMBER_$1, value), cause);
                        }
                        /*
                         * Move to the next pixel in the destination image. The reading process
                         * will stop when we have reached the last pixel (which may be sooner
                         * than the end of the current row in the input image).
                         */
                        if (iter.nextPixelDone()) {
                            if (iter.nextLineDone()) {
                                break loop;
                            }
                            iter.startPixels();
                            isValid = false;
                        }
                    }
                }
                /*
                 * At this point we finished to parse a line. 'isValid' should always be false.
                 * If not, then 'dstRegion' computation was probably inaccurate.
                 */
                assert !isValid : dstRegion;
            }
        }
        processImageComplete();
        return image;
    }

    /**
     * Reads the binary file associated with the ASCII file. This is a Geotk extension
     * enabled only if the {@code "BINARY_TYPE"} attribute is present.
     * <p>
     * Note that this method reuses the existing {@linkplain #buffer}. Consequently, if this
     * method returns a non-null image, then any previous content of the buffer is lost. If
     * this method returns {@code null}, then the previous content still valid.
     *
     * @param  input The file, URL or URI to the binary file.
     * @param  param The parameter of the image to be read.
     * @return The image, or {@code null} if this method can not process.
     * @throws IOException If an error occurred while reading the binary file.
     */
    private BufferedImage readBinary(final int imageIndex, final ImageReadParam param) throws IOException {
        Object binaryInput = IOUtilities.changeExtension(input, "raw");
        if (binaryInput == null || binaryInput == input) {
            // The input type is unknown, or the extension is already "raw".
            return null;
        }
        /*
         * The binary file is optional. In the particular case of File input,
         * we perform a test cheaper than the attempt to open the connection.
         * We also check for the existence of the RAW image reader before to
         * attempt to open the connection.
         */
        if (binaryInput instanceof File) {
            final File file = (File) binaryInput;
            if (!file.isFile() || !file.canRead()) {
                return null;
            }
        }
        ImageReader binaryReader = this.binaryReader;
        if (binaryReader == null) {
            this.binaryReader = binaryReader = new RawReader(null);
        }
        final InputStream binaryStream;
        try {
            binaryStream = IOUtilities.open(binaryInput);
        } catch (IOException e) {
            Warnings.log(this, null, AsciiGridReader.class, "readBinary", e);
            return null;
        }
        /*
         * At this point we have successfully opened a connection to the binary stream.
         * Make the buffer empty before to use it. Now we are not allowed to return null
         * anymore since we have destroyed the previous buffer content.
         */
        final BufferedImage image;
        try {
            buffer.clear().limit(0);
            final ImageInputStream in = new ChannelImageInputStream(Channels.newChannel(binaryStream), buffer);
            final RawImageInputStream rawStream = new RawImageInputStream(in, getRawImageType(imageIndex),
                    new long[1], new Dimension[] {new Dimension(width, height)});
            try {
                binaryReader.setInput(rawStream, true, true);
                image = binaryReader.read(imageIndex, param);
            } finally {
                rawStream.close();
            }
        } finally {
            binaryStream.close();
            binaryReader.reset();
        }
        return image;
    }

    /**
     * The reader to use for decoding the RAW file that may be provided together with the
     * ASCII image file. This is created by {@link AsciiGridReader#readBinary} only if needed.
     *
     * @author Martin Desruisseaux (Geomatys)
     * @version 3.07
     *
     * @since 3.07
     * @module
     */
    private final class RawReader extends RawImageReader {
        /**
         * Creates a new reader. The provider is set to the ASCII grid reader provider.
         */
        RawReader(final Spi provider) {
            super(provider);
        }

        /**
         * Delegates to the stream metadata of the enclosing {@link AsciiGridReader}.
         * This is provided only for completness with {@link #getImageMetadata(int)}.
         */
        @Override
        public SpatialMetadata getStreamMetadata() throws IOException {
            return AsciiGridReader.this.getStreamMetadata();
        }

        /**
         * Delegates to the image metadata of the enclosing {@link AsciiGridReader}.
         * This is necessary for allowing {@link SpatialImageReader#getDestination}
         * to build the same color model than what it would have done if we were
         * reading with the normal ASCII reader.
         */
        @Override
        public SpatialMetadata getImageMetadata(final int imageIndex) throws IOException {
            return AsciiGridReader.this.getImageMetadata(imageIndex);
        }

        /**
         * Forwards to the enclosing image reader. Note: we do not forward
         * {@code processImageStarted()} because {@link AsciiGridReader#read}
         * has already sent this notification.
         */
        @Override
        protected void processImageComplete() {
            AsciiGridReader.this.processImageComplete();
        }

        /**
         * Forwards to the enclosing image reader.
         */
        @Override
        protected void processImageProgress(final float percentageDone) {
            AsciiGridReader.this.processImageProgress(percentageDone);
        }

        /**
         * Forwards to the enclosing image reader.
         */
        @Override
        protected void processReadAborted() {
            AsciiGridReader.this.processReadAborted();
        }
    }

    /**
     * Closes the input stream created by this reader as documented in the
     * {@linkplain org.geotoolkit.image.io.StreamImageReader#close() super-class method}.
     * If an input stream was created for reading the data from a RAW file, it is also closed.
     */
    @Override
    protected void close() throws IOException {
        headerValid = false;
        super.close(); // First in order to make sure that it is always executed.
        final ImageReader br = binaryReader;
        if (br != null) {
            br.reset();
        }
    }

    /**
     * Allows any resources held by this reader to be released.
     */
    @Override
    public void dispose() {
        buffer = null;
        final ImageReader br = binaryReader;
        if (br != null) {
            binaryReader = null;
            br.dispose();
        }
        super.dispose();
    }




    /**
     * Service provider interface (SPI) for {@code AsciiGridReader}s. This SPI provides
     * the necessary implementation for creating default {@link AsciiGridReader}s using
     * US locale and ASCII character set. The {@linkplain #locale locale} and
     * {@linkplain #charset charset} fields are ignored by the default implementation.
     * <p>
     * The default constructor initializes the fields to the values listed below.
     * Users wanting different values should create a subclass of {@code Spi} and
     * set the desired values in their constructor.
     * <p>
     * <table border="1" cellspacing="0">
     *   <tr bgcolor="lightblue"><th>Field</th><th>Value</th></tr>
     *   <tr><td>&nbsp;{@link #names}           &nbsp;</td><td>&nbsp;{@code "ascii-grid"}&nbsp;</td></tr>
     *   <tr><td>&nbsp;{@link #MIMETypes}       &nbsp;</td><td>&nbsp;{@code "text/plain"}, {@code "text/x-ascii-grid"}&nbsp;</td></tr>
     *   <tr><td>&nbsp;{@link #pluginClassName} &nbsp;</td><td>&nbsp;{@code "org.geotoolkit.image.io.plugin.AsciiGridReader"}&nbsp;</td></tr>
     *   <tr><td>&nbsp;{@link #vendorName}      &nbsp;</td><td>&nbsp;{@code "Geotoolkit.org"}&nbsp;</td></tr>
     *   <tr><td>&nbsp;{@link #version}         &nbsp;</td><td>&nbsp;Value of {@link org.geotoolkit.util.Version#GEOTOOLKIT}&nbsp;</td></tr>
     *   <tr><td>&nbsp;{@link #locale}          &nbsp;</td><td>&nbsp;{@link Locale#US}&nbsp;</td></tr>
     *   <tr><td>&nbsp;{@link #charset}         &nbsp;</td><td>&nbsp;{@code "US-ASCII"}&nbsp;</td></tr>
     *   <tr><td colspan="2" align="center">See
     *   {@linkplain org.geotoolkit.image.io.TextImageReader.Spi super-class javadoc} for remaining fields</td></tr>
     * </table>
     *
     * @author Martin Desruisseaux (Geomatys)
     * @version 3.08
     *
     * @see AsciiGridWriter.Spi
     *
     * @since 3.08 (derived from 3.07)
     * @module
     */
    public static class Spi extends TextImageReader.Spi {
        /**
         * The format names for the default {@link AsciiGridReader} configuration.
         */
        static final String[] NAMES = {"ASCII-Grid", "ascii-grid"};

        /**
         * The file suffixes. This replace the {@link TextImageReader.Spi#SUFFIXES} declared
         * in the parent class.
         */
        static final String[] SUFFIXES = {"asc", "ASC", "grd", "GRD", "agr", "AGR"};

        /**
         * The mime types for the default {@link AsciiGridReader} configuration.
         */
        static final String[] MIME_TYPES = {"text/plain", "text/x-ascii-grid"};

        /**
         * The provider of the corresponding image writer.
         */
        private static final String[] WRITERS = {"org.geotoolkit.image.io.plugin.AsciiGridWriter$Spi"};

        /**
         * Constructs a default {@code AsciiGridReader.Spi}. The fields are initialized as
         * documented in the <a href="#skip-navbar_top">class javadoc</a>. Subclasses can
         * modify those values if desired.
         * <p>
         * For efficiency reasons, the fields are initialized to shared arrays.
         * Subclasses can assign new arrays, but should not modify the default array content.
         */
        public Spi() {
            names           = NAMES;
            suffixes        = SUFFIXES;
            MIMETypes       = MIME_TYPES;
            pluginClassName = "org.geotoolkit.image.io.plugin.AsciiGridReader";
            writerSpiNames  = WRITERS;
            locale          = Locale.US;
            charset         = Charset.forName("US-ASCII");
            nativeStreamMetadataFormatName = null; // No stream metadata.
        }

        /**
         * Returns a brief, human-readable description of this service provider
         * and its associated implementation. The resulting string should be
         * localized for the supplied locale, if possible.
         *
         * @param  locale A Locale for which the return value should be localized.
         * @return A String containing a description of this service provider.
         */
        @Override
        public String getDescription(final Locale locale) {
            return "ASCII grid";
        }

        /**
         * Returns an instance of the {@code ImageReader} implementation associated
         * with this service provider.
         *
         * @param  extension An optional extension object, which may be null.
         * @return An image reader instance.
         * @throws IOException if the attempt to instantiate the reader fails.
         */
        @Override
        public ImageReader createReaderInstance(final Object extension) throws IOException {
            return new AsciiGridReader(this);
        }

        /**
         * Returns {@code true} if the given set of keywords contains at least the
         * {@code "NCOLS"} and {@code "NROWS"} elements.
         */
        @Override
        protected boolean isValidHeader(final Set<String> keywords) {
            return keywords.contains("NCOLS")     && keywords.contains("NROWS")      &&
                  (keywords.contains("XLLCORNER") || keywords.contains("XLLCENTER")) &&
                  (keywords.contains("YLLCORNER") || keywords.contains("YLLCENTER")) &&
                  (keywords.contains("CELLSIZE") || (keywords.contains("DX") && keywords.contains("DY")));
        }

        /**
         * Returns {@code true} unconditionally, because ASCII grid files don't require lines
         * of same length. This method returns {@code true} even if there is no data at all,
         * because those data can be stored in a separated RAW file (this behavior is a Geotk
         * extension)
         */
        @Override
        protected boolean isValidContent(final double[][] rows) {
            return true;
        }
    }
}<|MERGE_RESOLUTION|>--- conflicted
+++ resolved
@@ -351,13 +351,8 @@
      */
     private Map<String,String> readHeader() throws IOException {
         final ReadableByteChannel channel = getChannel();
-<<<<<<< HEAD
-        final StringBuilder       stbuff  = new StringBuilder();
+        final StringBuilder       stbuff  = new StringBuilder(32);
         final Map<String,String>  header  = new HashMap<String,String>();
-=======
-        final StringBuilder       stbuff  = new StringBuilder(32);
-        final Map<String,String>  header  = new HashMap<>();
->>>>>>> 1d379ae3
         ByteBuffer buffer = this.buffer;
         if (buffer == null) {
             this.buffer = buffer = ByteBuffer.allocateDirect(BUFFER_SIZE);
