/*
 *    Geotoolkit - An Open Source Java GIS Toolkit
 *    http://www.geotoolkit.org
 *
 *    (C) 2009, Geomatys
 *
 *    This library is free software; you can redistribute it and/or
 *    modify it under the terms of the GNU Lesser General Public
 *    License as published by the Free Software Foundation;
 *    version 2.1 of the License.
 *
 *    This library is distributed in the hope that it will be useful,
 *    but WITHOUT ANY WARRANTY; without even the implied warranty of
 *    MERCHANTABILITY or FITNESS FOR A PARTICULAR PURPOSE.  See the GNU
 *    Lesser General Public License for more details.
 */

package org.geotoolkit.display2d.container.stateless;

import java.awt.Point;
import java.awt.image.BufferedImage;
import java.awt.image.ColorModel;
import java.awt.image.SampleModel;
import java.awt.image.WritableRaster;
import java.beans.PropertyChangeEvent;
import java.util.EventObject;
<<<<<<< HEAD
import javax.media.jai.JAI;
import javax.media.jai.TileFactory;
import javax.media.jai.TileRecycler;
=======
>>>>>>> e9b76b9b

import org.geotoolkit.display.canvas.ReferencedCanvas2D;
import org.geotoolkit.display2d.primitive.AbstractGraphicJ2D;
import org.geotoolkit.geometry.GeneralEnvelope;
import org.geotoolkit.map.LayerListener;
import org.geotoolkit.map.MapLayer;

import org.opengis.referencing.operation.TransformException;

/**
 *
 * @author Johann Sorel (Geomatys)
 * @module pending
 */
<<<<<<< HEAD
public abstract class AbstractLayerJ2D<T extends MapLayer> extends AbstractGraphicJ2D{

    private static final TileRecycler TILE_RECYCLER = (TileRecycler)JAI.getDefaultInstance().getRenderingHint(JAI.KEY_TILE_RECYCLER);
    private static final TileFactory TILE_FACTORY = (TileFactory)JAI.getDefaultInstance().getRenderingHint(JAI.KEY_TILE_FACTORY);
    private static final Point pt = new Point(0, 0);

    private final LayerListener listener = new LayerListener() {

        @Override
        public void propertyChange(PropertyChangeEvent event) {
            if(getCanvas().getController().isAutoRepaint()){
                if(MapLayer.STYLE_PROPERTY.equals(event.getPropertyName())){
                    //TODO should call a repaint only on this graphic
                    getCanvas().getController().repaint();
                    return;
                }else if(MapLayer.SELECTION_FILTER_PROPERTY.equals(event.getPropertyName())){
                    //TODO should call a repaint only on this graphic
                    getCanvas().getController().repaint();
                }
            }
        }
=======
public abstract class AbstractLayerJ2D<T extends MapLayer> extends AbstractGraphicJ2D implements LayerListener{
>>>>>>> e9b76b9b

    private final LayerListener.Weak weakListener = new LayerListener.Weak(this);

    protected final T layer;

    public AbstractLayerJ2D(final ReferencedCanvas2D canvas, final T layer){
        this(canvas, layer, false);
    }

    public AbstractLayerJ2D(final ReferencedCanvas2D canvas, final T layer, final boolean useLayerEnv){
        //do not use layer crs here, to long to calculate
        super(canvas, canvas.getObjectiveCRS());
        //super(canvas, layer.getBounds().getCoordinateReferenceSystem());
        this.layer = layer;

        weakListener.registerSource(layer);

        try{
            if (useLayerEnv) {
                setEnvelope(layer.getBounds());
            } else {
                final GeneralEnvelope env = new GeneralEnvelope(canvas.getObjectiveCRS());
                env.setRange(0, Double.NEGATIVE_INFINITY, Double.POSITIVE_INFINITY);
                env.setRange(1, Double.NEGATIVE_INFINITY, Double.POSITIVE_INFINITY);
                setEnvelope(env);
                //todo we do not use the layer envelope since it can be reallllly long to calculate
                //for exemple for postgrid coverage not yet loaded or huge vector bases like Open Street Map
                //setEnvelope(layer.getBounds());
            }
        }catch(TransformException ex){
            ex.printStackTrace();
        }
    }

    @Override
    public T getUserObject() {
        return layer;
    }

<<<<<<< HEAD
    protected BufferedImage createBufferedImage(ColorModel cm, SampleModel model){
        final WritableRaster raster = TILE_FACTORY.createTile(model, pt);
        return new BufferedImage(cm, raster, cm.isAlphaPremultiplied(), null);
    }

    protected void recycleBufferedImage(BufferedImage img){
        if(img != null){
            TILE_RECYCLER.recycleTile(img.getRaster());
=======
    @Override
    public void dispose() {
        super.dispose();
        weakListener.dispose();
    }

    // layer listener ----------------------------------------------

    @Override
    public void propertyChange(PropertyChangeEvent event) {
        if(getCanvas().getController().isAutoRepaint()){
            final String propName = event.getPropertyName();
            if(MapLayer.VISIBILITY_PROPERTY.equals(propName)){
                //TODO should call a repaint only on this graphic
                getCanvas().getController().repaint();
            } else if (layer.isVisible() &&
               (  MapLayer.STYLE_PROPERTY.equals(propName)
               || MapLayer.SELECTION_FILTER_PROPERTY.equals(propName)
               || MapLayer.OPACITY_PROPERTY.equals(propName)
               || MapLayer.QUERY_PROPERTY.equals(propName) )){
                //TODO should call a repaint only on this graphic
                getCanvas().getController().repaint();
            }
        }
    }

    @Override
    public void styleChange(MapLayer source, EventObject event) {
        if(layer.isVisible() && getCanvas().getController().isAutoRepaint()){
            //TODO should call a repaint only on this graphic
            getCanvas().getController().repaint();
>>>>>>> e9b76b9b
        }
    }

}<|MERGE_RESOLUTION|>--- conflicted
+++ resolved
@@ -24,12 +24,9 @@
 import java.awt.image.WritableRaster;
 import java.beans.PropertyChangeEvent;
 import java.util.EventObject;
-<<<<<<< HEAD
 import javax.media.jai.JAI;
 import javax.media.jai.TileFactory;
 import javax.media.jai.TileRecycler;
-=======
->>>>>>> e9b76b9b
 
 import org.geotoolkit.display.canvas.ReferencedCanvas2D;
 import org.geotoolkit.display2d.primitive.AbstractGraphicJ2D;
@@ -44,31 +41,11 @@
  * @author Johann Sorel (Geomatys)
  * @module pending
  */
-<<<<<<< HEAD
-public abstract class AbstractLayerJ2D<T extends MapLayer> extends AbstractGraphicJ2D{
+public abstract class AbstractLayerJ2D<T extends MapLayer> extends AbstractGraphicJ2D implements LayerListener{
 
     private static final TileRecycler TILE_RECYCLER = (TileRecycler)JAI.getDefaultInstance().getRenderingHint(JAI.KEY_TILE_RECYCLER);
     private static final TileFactory TILE_FACTORY = (TileFactory)JAI.getDefaultInstance().getRenderingHint(JAI.KEY_TILE_FACTORY);
     private static final Point pt = new Point(0, 0);
-
-    private final LayerListener listener = new LayerListener() {
-
-        @Override
-        public void propertyChange(PropertyChangeEvent event) {
-            if(getCanvas().getController().isAutoRepaint()){
-                if(MapLayer.STYLE_PROPERTY.equals(event.getPropertyName())){
-                    //TODO should call a repaint only on this graphic
-                    getCanvas().getController().repaint();
-                    return;
-                }else if(MapLayer.SELECTION_FILTER_PROPERTY.equals(event.getPropertyName())){
-                    //TODO should call a repaint only on this graphic
-                    getCanvas().getController().repaint();
-                }
-            }
-        }
-=======
-public abstract class AbstractLayerJ2D<T extends MapLayer> extends AbstractGraphicJ2D implements LayerListener{
->>>>>>> e9b76b9b
 
     private final LayerListener.Weak weakListener = new LayerListener.Weak(this);
 
@@ -108,7 +85,12 @@
         return layer;
     }
 
-<<<<<<< HEAD
+    @Override
+    public void dispose() {
+        super.dispose();
+        weakListener.dispose();
+    }
+
     protected BufferedImage createBufferedImage(ColorModel cm, SampleModel model){
         final WritableRaster raster = TILE_FACTORY.createTile(model, pt);
         return new BufferedImage(cm, raster, cm.isAlphaPremultiplied(), null);
@@ -117,11 +99,7 @@
     protected void recycleBufferedImage(BufferedImage img){
         if(img != null){
             TILE_RECYCLER.recycleTile(img.getRaster());
-=======
-    @Override
-    public void dispose() {
-        super.dispose();
-        weakListener.dispose();
+        }
     }
 
     // layer listener ----------------------------------------------
@@ -149,7 +127,6 @@
         if(layer.isVisible() && getCanvas().getController().isAutoRepaint()){
             //TODO should call a repaint only on this graphic
             getCanvas().getController().repaint();
->>>>>>> e9b76b9b
         }
     }
 
