/*
 *    Geotoolkit - An Open Source Java GIS Toolkit
 *    http://www.geotoolkit.org
 *
 *    (C) 2004 - 2008, Open Source Geospatial Foundation (OSGeo)
 *    (C) 2008 - 2010, Geomatys
 *
 *    This library is free software; you can redistribute it and/or
 *    modify it under the terms of the GNU Lesser General Public
 *    License as published by the Free Software Foundation;
 *    version 2.1 of the License.
 *
 *    This library is distributed in the hope that it will be useful,
 *    but WITHOUT ANY WARRANTY; without even the implied warranty of
 *    MERCHANTABILITY or FITNESS FOR A PARTICULAR PURPOSE.  See the GNU
 *    Lesser General Public License for more details.
 */
package org.geotoolkit.display2d.service;

<<<<<<< HEAD
import java.util.Map;
=======
import org.geotoolkit.display2d.canvas.J2DCanvas;
>>>>>>> e9b76b9b
import java.util.Map.Entry;
import java.awt.Color;
import java.awt.Dimension;
import java.awt.Font;
import java.awt.FontMetrics;
import java.awt.Graphics2D;
import java.awt.Image;
import java.awt.RenderingHints.Key;
import java.awt.Shape;
import java.awt.geom.NoninvertibleTransformException;
import java.awt.geom.Rectangle2D;
import java.awt.image.BufferedImage;
import java.awt.image.RenderedImage;
import java.io.IOException;
import java.util.List;
import java.util.concurrent.ConcurrentHashMap;
import java.util.concurrent.atomic.AtomicReference;
import java.util.logging.Level;
import java.util.logging.Logger;
import javax.imageio.IIOImage;
import javax.imageio.ImageIO;
import javax.imageio.ImageWriteParam;
import javax.imageio.ImageWriter;
import javax.imageio.spi.ImageWriterSpi;
import javax.imageio.stream.ImageOutputStream;

import org.geotoolkit.coverage.grid.GridCoverage2D;
import org.geotoolkit.coverage.grid.GridCoverageFactory;
import org.geotoolkit.coverage.io.CoverageStoreException;
import org.geotoolkit.coverage.io.GridCoverageReadParam;
import org.geotoolkit.coverage.io.GridCoverageReader;
import org.geotoolkit.coverage.io.GridCoverageWriteParam;
import org.geotoolkit.coverage.io.GridCoverageWriter;
import org.geotoolkit.coverage.io.ImageCoverageWriter;
import org.geotoolkit.coverage.processing.Operations;
import org.geotoolkit.display2d.canvas.J2DCanvasBuffered;
import org.geotoolkit.display.canvas.CanvasController2D;
import org.geotoolkit.display.canvas.GraphicVisitor;
import org.geotoolkit.display.canvas.VisitFilter;
import org.geotoolkit.display.canvas.control.CanvasMonitor;
import org.geotoolkit.display.exception.PortrayalException;
import org.geotoolkit.display2d.GO2Hints;
import org.geotoolkit.display2d.GO2Utilities;
import org.geotoolkit.display2d.canvas.painter.SolidColorPainter;
import org.geotoolkit.display2d.container.ContextContainer2D;
import org.geotoolkit.display2d.container.DefaultContextContainer2D;
import org.geotoolkit.factory.Hints;
import org.geotoolkit.image.io.XImageIO;
import org.geotoolkit.map.CoverageMapLayer;
import org.geotoolkit.map.MapBuilder;
import org.geotoolkit.map.MapContext;
import org.geotoolkit.map.MapLayer;
import org.geotoolkit.style.MutableFeatureTypeStyle;
import org.geotoolkit.style.MutableRule;
import org.geotoolkit.style.MutableStyle;
import org.geotoolkit.util.ImageIOUtilities;

import org.opengis.coverage.grid.GridCoverage;
import org.opengis.geometry.Envelope;
import org.opengis.referencing.crs.CoordinateReferenceSystem;
import org.opengis.referencing.operation.TransformException;
import org.opengis.style.Symbolizer;
import org.opengis.style.portrayal.PortrayalService;

import static org.geotoolkit.display2d.GO2Utilities.*;

/**
 * Default implementation of portrayal service.
 * @author Johann Sorel (Geomatys)
 * @module pending
 */
public class DefaultPortrayalService implements PortrayalService{

    private static final GridCoverageFactory GCF = new GridCoverageFactory();

    /**
     * Cache the last CoverageWriter.
     */
    private static final AtomicReference<GridCoverageWriter> WRITER_CACHE = new AtomicReference<GridCoverageWriter>();

    /**
     * Cache the link between mime-type -> java-type
     * exemple : image/png -> png
     */
    static final Map<String,String> MIME_CACHE = new ConcurrentHashMap<String, String>();

    private DefaultPortrayalService(){}
    
    
    /**
     * Portray a gridcoverage using amplitute windarrows/cercles
     *
     * @param coverage : grid coverage to render
     * @param mapArea : mapArea to render
     * @param canvasDimension : size of the wanted image
     * @return resulting image of the portraying operation
     */
    public static Image portray(final GridCoverage2D coverage, final Envelope mapArea,
            final Dimension canvasDimension, final boolean strechImage)
            throws PortrayalException{

        final MapContext context = convertCoverage(coverage);
        return portray(context,mapArea,canvasDimension,strechImage);
    }

    /**
     * Portray a gridcoverage using amplitute windarrows/cercles
     *
     * @param coverage : grid coverage to render
     * @param mapArea : mapArea to render
     * @param canvasDimension : size of the wanted image
     * @return resulting image of the portraying operation
     */
    public static BufferedImage portray(final GridCoverage2D coverage, final Rectangle2D mapArea,
            final Dimension canvasDimension, final boolean strechImage)
            throws PortrayalException{

        final MapContext context = convertCoverage(coverage);
        final J2DCanvasBuffered canvas = new  J2DCanvasBuffered(coverage.getCoordinateReferenceSystem(),canvasDimension);
        final ContextContainer2D renderer = new DefaultContextContainer2D(canvas, false);
        canvas.setContainer(renderer);

        renderer.setContext(context);
        try {
            canvas.getController().setObjectiveCRS(coverage.getCoordinateReferenceSystem());
        } catch (TransformException ex) {
            throw new PortrayalException("Could not set objective crs",ex);
        }

        //we specifically say to not repect X/Y proportions
        if(strechImage) canvas.getController().setAxisProportions(Double.NaN);
        try {
            canvas.getController().setVisibleArea(mapArea);
        } catch (IllegalArgumentException ex) {
            throw new PortrayalException("Could not set map to requested area",ex);
        } catch (NoninvertibleTransformException ex) {
            throw new PortrayalException(ex);
        }
        canvas.getController().repaint();
        BufferedImage buffer = canvas.getSnapShot();
        canvas.dispose();

        return buffer;
    }

    ////////////////////////////////////////////////////////////////////////////
    // PAINTING IN A BUFFERED IMAGE ////////////////////////////////////////////
    ////////////////////////////////////////////////////////////////////////////

    /**
     * Portray a MapContext and returns an Image.
     *
     * @param context : map context to render
     * @param contextEnv : map area to render
     * @param canvasDimension : size of the wanted image
     * @return resulting image of the portraying operation
     */
    public static BufferedImage portray(final MapContext context, final Envelope contextEnv,
            final Dimension canvasDimension, final boolean strechImage)
            throws PortrayalException{
        return portray(
                new CanvasDef(canvasDimension, null,strechImage),
                new SceneDef(context),
                new ViewDef(contextEnv)
                );
    }

    public static BufferedImage portray(final MapContext context, final Envelope contextEnv,
            final Dimension canvasDimension, final boolean strechImage, final float azimuth,
            final CanvasMonitor monitor, final Color background)
            throws PortrayalException{
        return portray(
                new CanvasDef(canvasDimension, background, strechImage),
                new SceneDef(context),
                new ViewDef(contextEnv, azimuth, monitor)
                );
    }

    public static BufferedImage portray(final MapContext context, final Envelope contextEnv,
            final Dimension canvasDimension,
            final boolean strechImage, final float azimuth, final CanvasMonitor monitor,
            final Color background, Hints hints) throws PortrayalException{
        return portray(
                new CanvasDef(canvasDimension, background, strechImage),
                new SceneDef(context, hints),
                new ViewDef(contextEnv, azimuth, monitor)
                );
    }

    public static BufferedImage portray(final MapContext context, final Envelope contextEnv,
            final Dimension canvasDimension,
            final boolean strechImage, final float azimuth, final CanvasMonitor monitor,
            final Color background, Hints hints, PortrayalExtension ... extensions) throws PortrayalException{
        return portray(
                new CanvasDef(canvasDimension, background, strechImage),
                new SceneDef(context, hints, extensions),
                new ViewDef(contextEnv, azimuth, monitor)
                );
    }

    public static BufferedImage portray(CanvasDef canvasDef, SceneDef sceneDef, ViewDef viewDef) throws PortrayalException{

        final Envelope contextEnv = viewDef.getEnvelope();
        final CoordinateReferenceSystem crs = contextEnv.getCoordinateReferenceSystem();

        final J2DCanvasBuffered canvas = new J2DCanvasBuffered(
                crs,
                canvasDef.getDimension(),
                sceneDef.getHints());

        prepareCanvas(canvas, canvasDef, sceneDef, viewDef);

        canvas.getController().repaint();
        final BufferedImage buffer = canvas.getSnapShot();
        canvas.dispose();

        return buffer;
    }

    public static void prepareCanvas(J2DCanvas canvas, CanvasDef canvasDef, SceneDef sceneDef, ViewDef viewDef) throws PortrayalException{

        final Envelope contextEnv = viewDef.getEnvelope();
        final CoordinateReferenceSystem crs = contextEnv.getCoordinateReferenceSystem();

        final ContextContainer2D renderer = new DefaultContextContainer2D(canvas, false);
        canvas.setContainer(renderer);
<<<<<<< HEAD
        final Color bgColor = canvasDef.getBackground();
        if(bgColor != null){
            canvas.setBackgroundPainter(new SolidColorPainter(bgColor));
        }        
=======

        final Color bgColor = canvasDef.getBackground();
        if(bgColor != null){
            canvas.setBackgroundPainter(new SolidColorPainter(bgColor));
        }
>>>>>>> e9b76b9b

        final CanvasMonitor monitor = viewDef.getMonitor();
        if(monitor != null){
            canvas.setMonitor(monitor);
        }

        final Hints hints = sceneDef.getHints();
        if(hints != null){
            for(Entry<?,?> entry : hints.entrySet()){
                canvas.setRenderingHint((Key)entry.getKey(), entry.getValue());
            }
        }

        final MapContext context = sceneDef.getContext();
        renderer.setContext(context);
        try {
            canvas.getController().setObjectiveCRS(crs);
        } catch (TransformException ex) {
            throw new PortrayalException("Could not set objective crs",ex);
        }

        //we specifically say to not repect X/Y proportions
        final CanvasController2D control = canvas.getController();
        if(canvasDef.isStretchImage()) control.setAxisProportions(Double.NaN);
        try {
            control.setVisibleArea(contextEnv);
            if (viewDef.getAzimuth() != 0) {
                control.rotate( -Math.toRadians(viewDef.getAzimuth()) );
            }
        } catch (NoninvertibleTransformException ex) {
            throw new PortrayalException(ex);
        } catch (TransformException ex) {
            throw new PortrayalException(ex);
        }

        //paints all extensions
        final List<PortrayalExtension> extensions = sceneDef.extensions();
        if(extensions != null){
            for(final PortrayalExtension extension : extensions){
                if(extension != null) extension.completeCanvas(canvas);
            }
        }

    }

    ////////////////////////////////////////////////////////////////////////////
    // PAINTING IN A STREAM or OUTPUT //////////////////////////////////////////
    ////////////////////////////////////////////////////////////////////////////

    /**
     * Portray a MapContext and outpur it in the given
     * stream.
     *
     * @param context : Mapcontext to render
     * @param contextEnv : MapArea to render
     * @param output : output srteam or file or url
     * @param mime : mime output type
     * @param canvasDimension : size of the wanted image
     */
    public static void portray(final MapContext context, final Envelope contextEnv,
            final Object output, final String mime, final Dimension canvasDimension,
            final boolean strechImage) throws PortrayalException {
        portray( new CanvasDef(canvasDimension,null,strechImage),
                new SceneDef(context),
                new ViewDef(contextEnv),
                new OutputDef(mime, output)
                );
    }

    /**
     * Portray a MapContext and outpur it in the given
     * stream.
     *
     * @param context : Mapcontext to render
     * @param contextEnv : MapArea to render
     * @param output : output srteam or file or url
     * @param mime : mime output type
     * @param canvasDimension : size of the wanted image
     * @param hints : canvas hints
     */
    public static void portray(final MapContext context, final Envelope contextEnv,
            final Color background, final Object output, final String mime,
            final Dimension canvasDimension, Hints hints, final boolean strechImage)
            throws PortrayalException {
        portray( new CanvasDef(canvasDimension,background,strechImage),
                new SceneDef(context,hints),
                new ViewDef(contextEnv),
                new OutputDef(mime, output)
                );
    }

    public static void portray(final MapContext context, final Envelope contextEnv,
            final Color background, final Object output,
            final String mime, final Dimension canvasDimension, Hints hints,
            final boolean strechImage, PortrayalExtension ... extensions) throws PortrayalException {
        portray( new CanvasDef(canvasDimension,background,strechImage),
                new SceneDef(context,hints,extensions),
                new ViewDef(contextEnv),
                new OutputDef(mime, output)
                );
    }

    public static void portray(final MapContext context, final Envelope contextEnv,
            final Dimension canvasDimension,
            final boolean strechImage, final float azimuth, final CanvasMonitor monitor,
            final Color background, final Object output, final String mime, Hints hints,
            PortrayalExtension ... extensions) throws PortrayalException{
        portray( new CanvasDef(canvasDimension,background,strechImage),
                new SceneDef(context,hints,extensions),
                new ViewDef(contextEnv,azimuth,monitor),
                new OutputDef(mime, output)
                );
    }

    /**
     *
     * @param canvasDef
     * @param sceneDef
     * @param viewDef
     * @param outputDef : The compression parameter will not necesarly be used
     *              if the mime type write can not support it.
     * @throws PortrayalException
     */
    public static void portray(CanvasDef canvasDef, SceneDef sceneDef, ViewDef viewDef,
            OutputDef outputDef) throws PortrayalException{

        final String mime = outputDef.getMime();
        if(mime.contains("jpeg") || mime.contains("jpg")){
            //special case for jpeg format, the writer generate incorrect colors
            //if he find out an alpha channel, so we ensure to have a opaque background
            //which will result in at least an RGB palette
            final Color bgColor = canvasDef.getBackground();
            if(bgColor == null){
                //we set the background white
                canvasDef.setBackground(Color.WHITE);
            }else{
                //we merge colors
                canvasDef.setBackground(mergeColors(Color.WHITE, bgColor));
            }
        }

        //directly return false if hints doesnt contain the coverage writer hint enabled
        final Hints hints = sceneDef.getHints();
        final Object val = (hints!=null)?hints.get(GO2Hints.KEY_COVERAGE_WRITER):null;
        final boolean useCoverageWriter = GO2Hints.COVERAGE_WRITER_ON.equals(val);

        if(useCoverageWriter && portrayAsCoverage(canvasDef, sceneDef, viewDef, outputDef)){
            //we succeeded in writing it with coverage writer directly.
            return;
        }

        //use the rendering engine to generate an image
        final BufferedImage image = portray(canvasDef,sceneDef,viewDef);

        if(image == null){
            throw new PortrayalException("No image created by the canvas.");
        }

        if(useCoverageWriter){
            final Envelope env = viewDef.getEnvelope();
            final Dimension dim = canvasDef.getDimension();
            final double[] resolution = new double[]{
                    env.getSpan(0) / (double)dim.width,
                    env.getSpan(1) / (double)dim.height};

            final GridCoverage2D coverage = GCF.create("PortrayalTempCoverage", image, env);
            writeCoverage(coverage, env, resolution, outputDef,null);
        }else{
            try {
                writeImage(image, outputDef);
            } catch (IOException ex) {
                throw new PortrayalException(ex);
            }
        }

    }

    /**
     * Detect single raster layers with a default raster style and no special parameters
     * if so we can directly use the grid coverage writer and avoid the rendering chain.
     * It significantly reduce memory usage (minus the buffered image size and graphic objects)
     * and time (minus ~35%).
     *
     * @return true if the optimization have been applied.
     * @throws PortrayalException
     */
    private static boolean portrayAsCoverage(CanvasDef canvasDef, SceneDef sceneDef, ViewDef viewDef,
            OutputDef outputDef) throws PortrayalException {

        //works for one layer only
        final List<MapLayer> layers = sceneDef.getContext().layers();
        if(layers.size() != 1) return false;

        //layer must be a coverage
        final MapLayer layer = layers.get(0);
        if(!(layer instanceof CoverageMapLayer)) return false;

        //we must not have extensions
        if(!sceneDef.extensions().isEmpty()) return false;

        //style must be a default raster style = native original style
        final List<MutableFeatureTypeStyle> ftss = layer.getStyle().featureTypeStyles();
        if(ftss.size() != 1) return false;
        final List<MutableRule> rules = ftss.get(0).rules();
        if(rules.size() != 1) return false;
        final List<Symbolizer> symbols = rules.get(0).symbolizers();
        if(symbols.size() != 1) return false;
        final Symbolizer s = symbols.get(0);
        if(!GO2Utilities.isDefaultRasterSymbolizer(s)) return false;

        //we can bypass the renderer
        final CoverageMapLayer cml = (CoverageMapLayer) layer;
        final GridCoverageReader reader = cml.getCoverageReader();
        final String mime = outputDef.getMime();
        final Envelope env = viewDef.getEnvelope();
        final Dimension dim = canvasDef.getDimension();
        final double[] resolution = new double[]{
                env.getSpan(0) / (double)dim.width,
                env.getSpan(1) / (double)dim.height};

        final GridCoverageReadParam readParam = new GridCoverageReadParam();
        readParam.setEnvelope(viewDef.getEnvelope());
        readParam.setResolution(resolution);
        
        try{            
            GridCoverage2D coverage = (GridCoverage2D)reader.read(0, readParam);
            final RenderedImage image = coverage.getRenderedImage();

            // HACK TO FIX COLOR ERROR ON JPEG /////////////////////////////////
            if(mime.contains("jpeg") || mime.contains("jpg")){
                if(image.getColorModel().hasAlpha()){
                    final int nbBands = image.getSampleModel().getNumBands();
                    System.out.println("hasalpha");
                    if(nbBands > 3){
                        //we can remove the fourth band assuming it is the alpha
                        System.out.println("remove alpha band");
                        coverage = (GridCoverage2D) Operations.DEFAULT.selectSampleDimension(coverage, new int[]{0,1,2});
                    }
                }
            }
            ////////////////////////////////////////////////////////////////////

            writeCoverage(coverage, env, resolution, outputDef, canvasDef.getBackground());
        }catch(CoverageStoreException ex){
            throw new PortrayalException(ex);
        }
        return true;
    }

    /**
     * Write a coverage using the canvas, view and output definition.
     * 
     * @param coverage : coverage to write
     * @param canvasDef : canvas definition
     * @param viewDef : view definition
     * @param outputDef : outpout definition
     * @throws PortrayalException if writing failed
     */
    private static void writeCoverage(GridCoverage coverage, Envelope env, double[] resolution,
            OutputDef outputDef, Color backgroundColor) throws PortrayalException{
        final String mimeType = outputDef.getMime();

        String javaType = MIME_CACHE.get(mimeType);
        if(javaType == null){
            //search the mime type
            final String[] candidates = XImageIO.getFormatNamesByMimeType(mimeType, false, true);
            if(candidates.length > 0){
                javaType = candidates[0];
                //cache the resulting java type
                MIME_CACHE.put(mimeType, javaType);
            }
        }

        if(javaType == null){
            //no related java type, incorrect mime type
            throw new PortrayalException("No java type found for mime type : " + mimeType);
        }
        

        //get a writer
        GridCoverageWriter writer = WRITER_CACHE.getAndSet(null);
        if(writer == null){
            writer = new ImageCoverageWriter();
        }
        
        try{
            final GridCoverageWriteParam writeParam = new GridCoverageWriteParam();
            writeParam.setEnvelope(env);
            writeParam.setResolution(resolution);
            writeParam.setFormatName(javaType);
            writeParam.setCompressionQuality(outputDef.getCompression());

            if(backgroundColor != null){
                final int r = backgroundColor.getRed();
                final int g = backgroundColor.getGreen();
                final int b = backgroundColor.getBlue();
                final int a = backgroundColor.getAlpha();
                writeParam.setBackgroundValues(new double[]{r,g,b,a});
            }

            writer.setOutput(outputDef.getOutput());
            writer.write(coverage, writeParam);

        }catch(CoverageStoreException ex){
            throw new PortrayalException(ex);
        }finally{
            try {
                writer.reset();
                if(!WRITER_CACHE.compareAndSet(null, writer)){
                    try {
                        writer.dispose();
                    } catch (CoverageStoreException ex) {
                        throw new PortrayalException(ex);
                    }
                }
            } catch (CoverageStoreException ex) {
                //the writer has problems, we better not put in back in the cache.
                try {
                    writer.dispose();
                } catch (CoverageStoreException ex1) {
                    Logger.getLogger(DefaultPortrayalService.class.getName()).log(Level.WARNING, null, ex1);
                }
                throw new PortrayalException(ex);
            }
        }
    }


    ////////////////////////////////////////////////////////////////////////////
    // VISITING A CONTEXT //////////////////////////////////////////////////////
    ////////////////////////////////////////////////////////////////////////////

    public static void visit( final MapContext context, final Envelope contextEnv,
            final Dimension canvasDimension, final boolean strechImage, final Hints hints,
            final Shape selectedArea, final GraphicVisitor visitor)
            throws PortrayalException {
        visit(    new CanvasDef(canvasDimension,null,strechImage),
                new SceneDef(context,hints),
                new ViewDef(contextEnv),
                new VisitDef(selectedArea, visitor)
                );
    }

    public static void visit(CanvasDef canvasDef, SceneDef sceneDef, ViewDef viewDef, VisitDef visitDef)
            throws PortrayalException {

        final Envelope contextEnv = viewDef.getEnvelope();
        final Dimension canvasDimension = canvasDef.getDimension();
        final Hints hints = sceneDef.getHints();
        final MapContext context = sceneDef.getContext();
        final boolean strechImage = canvasDef.isStretchImage();

        final J2DCanvasBuffered canvas = new  J2DCanvasBuffered(contextEnv.getCoordinateReferenceSystem(),canvasDimension,hints);
        final ContextContainer2D renderer = new DefaultContextContainer2D(canvas, false);
        canvas.setContainer(renderer);

        renderer.setContext(context);
        try {
            canvas.getController().setObjectiveCRS(contextEnv.getCoordinateReferenceSystem());
        } catch (TransformException ex) {
            throw new PortrayalException("Could not set objective crs",ex);
        }

        //we specifically say to not repect X/Y proportions
        if(strechImage) canvas.getController().setAxisProportions(Double.NaN);
        try {
            canvas.getController().setVisibleArea(contextEnv);
        } catch (NoninvertibleTransformException ex) {
            throw new PortrayalException(ex);
        } catch (TransformException ex) {
            throw new PortrayalException(ex);
        }

        final Shape selectedArea = visitDef.getArea();
        final GraphicVisitor visitor = visitDef.getVisitor();
        try {
            canvas.getGraphicsIn(selectedArea, visitor, VisitFilter.INTERSECTS);
        } catch(Exception ex) {
            if(ex instanceof PortrayalException){
                throw (PortrayalException)ex;
            } else {
                throw new PortrayalException(ex);
            }
        } finally {
            visitor.endVisit();
            canvas.clearCache();
        }

    }


    ////////////////////////////////////////////////////////////////////////////
    // OTHER USEFULL ///////////////////////////////////////////////////////////
    ////////////////////////////////////////////////////////////////////////////
    /**
     * Write exception in a transparent image.
     *
     * @param e   The exception to write.
     * @param dim The dimension of the image.
     * @return The transparent image with the exception in it.
     */
    public static BufferedImage writeException(Exception e, Dimension dim){
        return writeException(e, dim, false);
    }

    /**
     * Write an exception in an image. It is possible to set the image as transparent or
     * opaque.
     *
     * @param e The exception to write.
     * @param dim The dimension of the image.
     * @param opaque If true, the exception will be written on an opaque white background.
     *               Otherwise the image will be transparent, only the exception trace will
     *               be displayed.
     * @return The image with the exception in it.
     */
    public static BufferedImage writeException(Exception e, Dimension dim, boolean opaque){

        final BufferedImage img = new BufferedImage(dim.width, dim.height, BufferedImage.TYPE_INT_ARGB);
        final Graphics2D g = img.createGraphics();
        final Font f = new Font("Dialog",Font.BOLD,12);
        final FontMetrics metrics = g.getFontMetrics(f);
        final int fontHeight = metrics.getHeight();
        final int maxCharPerLine = dim.width / metrics.charWidth('A');
        final String message = e.getMessage();

        if (opaque) {
            g.setColor(Color.WHITE);
            g.fillRect(0, 0, dim.width, dim.height);
        }

        g.setColor(Color.RED);
        if(maxCharPerLine < 1){
            //not enough space to draw error, simply use a red background
            g.setColor(Color.RED);
            g.fillRect(0, 0, dim.width, dim.height);
        }else{
            int y = fontHeight;
            String remain = message;

            while(remain != null && remain.length() > 0){
                int lastChar = (maxCharPerLine > remain.length()) ? remain.length() : maxCharPerLine;
                final String oneLine = remain.substring(0, lastChar);
                remain = remain.substring(lastChar);
                g.drawString(oneLine, 2, y);
                y += fontHeight ;
                if(y > dim.height){
                    //we are out of the painting area, no need to draw more text.
                    break;
                }
            }
        }
        g.dispose();

        return img;
    }

    /**
     * Write an image in a stream using the appropriate output configuration
     *
     * @param image : image to write in stream
     * @param outputDef : output configuration
     * @throws IOException
     */
    public static void writeImage(RenderedImage image, OutputDef outputDef) throws IOException{
        final ImageWriter writer = ImageIOUtilities.getImageWriter(image, outputDef.getMime(), outputDef.getOutput());
        final ImageWriteParam param = writer.getDefaultWriteParam();

        final Float compression = outputDef.getCompression();
        if(compression != null && param.canWriteCompressed()){
            param.setCompressionMode(ImageWriteParam.MODE_EXPLICIT);
            param.setCompressionQuality(compression);
        }

        final Boolean progress = outputDef.getProgressive();
        if(progress != null && param.canWriteProgressive()){
            if(progress){
                param.setProgressiveMode(ImageWriteParam.MODE_DEFAULT);
            }else{
                param.setProgressiveMode(ImageWriteParam.MODE_DISABLED);
            }
        }

        Object output = outputDef.getOutput();
        final ImageWriterSpi spi = writer.getOriginatingProvider();

        ImageOutputStream stream = null;
        if (!ImageIOUtilities.isValidType(spi.getOutputTypes(), output)) {
            stream = ImageIO.createImageOutputStream(output);
            output = stream;
        }
        writer.setOutput(output);
        writer.write(null,new IIOImage(image, null, null),param);
        writer.dispose();
        if (stream != null) {
            stream.close();
        }
    }

    private static MapContext convertCoverage(final GridCoverage2D coverage){
        final MutableStyle style = STYLE_FACTORY.style(STYLE_FACTORY.rasterSymbolizer());
        final MapLayer layer = MapBuilder.createCoverageLayer(coverage, style,"coveragename");

        final MapContext context = MapBuilder.createContext(layer.getBounds().getCoordinateReferenceSystem());
        context.layers().add(layer);

        return context;
    }

}<|MERGE_RESOLUTION|>--- conflicted
+++ resolved
@@ -17,11 +17,8 @@
  */
 package org.geotoolkit.display2d.service;
 
-<<<<<<< HEAD
+import org.geotoolkit.display2d.canvas.J2DCanvas;
 import java.util.Map;
-=======
-import org.geotoolkit.display2d.canvas.J2DCanvas;
->>>>>>> e9b76b9b
 import java.util.Map.Entry;
 import java.awt.Color;
 import java.awt.Dimension;
@@ -248,18 +245,11 @@
 
         final ContextContainer2D renderer = new DefaultContextContainer2D(canvas, false);
         canvas.setContainer(renderer);
-<<<<<<< HEAD
+
         final Color bgColor = canvasDef.getBackground();
         if(bgColor != null){
             canvas.setBackgroundPainter(new SolidColorPainter(bgColor));
-        }        
-=======
-
-        final Color bgColor = canvasDef.getBackground();
-        if(bgColor != null){
-            canvas.setBackgroundPainter(new SolidColorPainter(bgColor));
-        }
->>>>>>> e9b76b9b
+        }
 
         final CanvasMonitor monitor = viewDef.getMonitor();
         if(monitor != null){
