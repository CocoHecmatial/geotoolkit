/*
 *    Geotoolkit - An Open Source Java GIS Toolkit
 *    http://www.geotoolkit.org
 *
 *    (C) 2008 - 2009, Geomatys
 *
 *    This library is free software; you can redistribute it and/or
 *    modify it under the terms of the GNU Lesser General Public
 *    License as published by the Free Software Foundation; either
 *    version 2.1 of the License, or (at your option) any later version.
 *
 *    This library is distributed in the hope that it will be useful,
 *    but WITHOUT ANY WARRANTY; without even the implied warranty of
 *    MERCHANTABILITY or FITNESS FOR A PARTICULAR PURPOSE.  See the GNU
 *    Lesser General Public License for more details.
 */
package org.geotoolkit.style;

import org.geotoolkit.util.converter.Classes;
import javax.measure.unit.Unit;

import org.opengis.filter.expression.Expression;
import org.opengis.style.ChannelSelection;
import org.opengis.style.ColorMap;
import org.opengis.style.ContrastEnhancement;
import org.opengis.style.Description;
import org.opengis.style.OverlapBehavior;
import org.opengis.style.RasterSymbolizer;
import org.opengis.style.ShadedRelief;
import org.opengis.style.StyleVisitor;
import org.opengis.style.Symbolizer;

import static org.geotoolkit.style.StyleConstants.*;
import static org.opengis.filter.expression.Expression.*;

/**
 * Immutable implementation of GeoAPI raster symbolizer.
 * 
 * @author Johann Sorel (Geomatys)
 * @module pending
 */
public class DefaultRasterSymbolizer extends AbstractSymbolizer implements RasterSymbolizer{

    private final Expression opacity;
    
    private final ChannelSelection selection;
    
    private final OverlapBehavior overlap;
    
    private final ColorMap colorMap;
    
    private final ContrastEnhancement enhance;
    
    private final ShadedRelief relief;
    
    private final Symbolizer outline;
        
    /**
     * Create a default immutable Line symbolizer.
     * 
     * @param opacity : if null will be replaced by default value.
     * @param selection : if null will be replaced by default value.
     * @param overlap : if null will be replaced by default value.
     * @param colorMap : can be null
     * @param enchance : if null will be replaced by default value.
     * @param relief : if null will be replaced by default value.
     * @param outline : can be null
     * @param uom : if null will be replaced by default value.
     * @param geom : can be null
     * @param name : can be null
     * @param desc : if null will be replaced by default description.
     */
    public DefaultRasterSymbolizer(Expression opacity,
            ChannelSelection selection, 
            OverlapBehavior overlap, 
            ColorMap colorMap, 
            ContrastEnhancement enhance,
            ShadedRelief relief,
            Symbolizer outline,
            Unit uom,
            String geom,
            String name,
            Description desc){
        super(uom,geom,name,desc);
        this.opacity = (opacity == null || opacity == NIL) ? DEFAULT_RASTER_OPACITY : opacity;
        this.selection = (selection == null) ? DEFAULT_RASTER_CHANNEL_GRAY : selection;
        this.overlap = (overlap == null) ? DEFAULT_RASTER_OVERLAP : overlap;
        this.colorMap = colorMap;
        this.enhance = (enhance == null) ? DEFAULT_CONTRAST_ENHANCEMENT : enhance;
        this.relief = (relief == null) ? DEFAULT_SHADED_RELIEF : relief;
        this.outline = outline;
    }
    
    /**
     * {@inheritDoc }
     */
    @Override
    public Expression getOpacity() {
        return opacity;
    }

    /**
     * {@inheritDoc }
     */
    @Override
    public ChannelSelection getChannelSelection() {
        return selection;
    }

    /**
     * {@inheritDoc }
     */
    @Override
    public OverlapBehavior getOverlapBehavior() {
        return overlap;
    }

    /**
     * {@inheritDoc }
     */
    @Override
    public ColorMap getColorMap() {
        return colorMap;
    }

    /**
     * {@inheritDoc }
     */
    @Override
    public ContrastEnhancement getContrastEnhancement() {
        return enhance;
    }

    /**
     * {@inheritDoc }
     */
    @Override
    public ShadedRelief getShadedRelief() {
        return relief;
    }

    /**
     * {@inheritDoc }
     */
    @Override
    public Symbolizer getImageOutline() {
        return outline;
    }

    /**
     * {@inheritDoc }
     */
    @Override
    public Object accept(StyleVisitor visitor, Object extraData) {
        return visitor.visit(this,extraData);
    }
    
    /**
     * {@inheritDoc }
     */
    @Override
    public boolean equals(Object obj) {

        if(this == obj){
            return true;
        }

        if(obj == null || !this.getClass().equals(obj.getClass()) ){
            return false;
        }

        DefaultRasterSymbolizer other = (DefaultRasterSymbolizer) obj;

        return true;
//        return Utilities.equals(this.colorMap ,other.colorMap)
//                && this.desc.equals(other.desc)
//                && this.enhance.equals(other.enhance)
//                && Utilities.equals(this.geom,other.geom)
//                && Utilities.equals(this.name,other.name)
//                && this.opacity.equals(other.opacity)
//                && Utilities.equals(this.outline,other.outline)
//                && Utilities.equals(this.outline,other.outline)
//                && this.overlap.equals(other.overlap)
//                && Utilities.equals(this.relief,other.relief)
//                && Utilities.equals(this.selection,other.selection)
//                && this.uom.equals(other.uom);
                        

    }

    /**
     * {@inheritDoc }
     */
    @Override
    public int hashCode() {
        int hash = 1;
        if(colorMap != null) hash *= colorMap.hashCode();
        hash *= desc.hashCode();
        if(enhance != null) hash *= enhance.hashCode();
        if(geom != null) hash *= geom.hashCode();
        if(name != null) hash *= name.hashCode();
        hash *= opacity.hashCode();
        if(outline != null) hash *= outline.hashCode();
        hash *= overlap.hashCode();
        if(relief != null) hash *= relief.hashCode();
        if(selection != null) hash *= selection.hashCode();
        hash *= uom.hashCode();
        return hash;
    }

    /**
     * {@inheritDoc }
     */
    @Override
    public String toString() {
<<<<<<< HEAD
        StringBuilder builder = new StringBuilder();
        builder.append("[RasterSymbolizer : Opacity=");
        builder.append(opacity);
=======
        final StringBuilder builder = new StringBuilder();
        builder.append("Raster Symbolizer : ");
        builder.append(Classes.getShortClassName(this));
        builder.append(" [");
        builder.append("Opacity=");
        builder.append(opacity.toString());
>>>>>>> 27ec98d7
        if(selection != null){
            builder.append(" Channels=");
            builder.append(selection);
        }
        builder.append(']');
        return builder.toString();
    }
}<|MERGE_RESOLUTION|>--- conflicted
+++ resolved
@@ -213,18 +213,12 @@
      */
     @Override
     public String toString() {
-<<<<<<< HEAD
-        StringBuilder builder = new StringBuilder();
-        builder.append("[RasterSymbolizer : Opacity=");
-        builder.append(opacity);
-=======
         final StringBuilder builder = new StringBuilder();
         builder.append("Raster Symbolizer : ");
         builder.append(Classes.getShortClassName(this));
         builder.append(" [");
         builder.append("Opacity=");
         builder.append(opacity.toString());
->>>>>>> 27ec98d7
         if(selection != null){
             builder.append(" Channels=");
             builder.append(selection);
