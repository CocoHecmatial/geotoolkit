/*
 *    Geotoolkit - An Open Source Java GIS Toolkit
 *    http://www.geotoolkit.org
 *
 *    (C) 2008 - 2009, Geomatys
 *
 *    This library is free software; you can redistribute it and/or
 *    modify it under the terms of the GNU Lesser General Public
 *    License as published by the Free Software Foundation; either
 *    version 2.1 of the License, or (at your option) any later version.
 *
 *    This library is distributed in the hope that it will be useful,
 *    but WITHOUT ANY WARRANTY; without even the implied warranty of
 *    MERCHANTABILITY or FITNESS FOR A PARTICULAR PURPOSE.  See the GNU
 *    Lesser General Public License for more details.
 */
package org.geotoolkit.style;

import org.geotoolkit.util.converter.Classes;
import javax.measure.unit.Unit;

import org.geotoolkit.util.Utilities;

import org.opengis.filter.expression.Expression;
import org.opengis.style.Description;
import org.opengis.style.Fill;
import org.opengis.style.Font;
import org.opengis.style.Halo;
import org.opengis.style.LabelPlacement;
import org.opengis.style.StyleVisitor;
import org.opengis.style.TextSymbolizer;

import static org.geotoolkit.style.StyleConstants.*;

/**
 * Immutable implementation of GeoAPI text symbolizer.
 * 
 * @author Johann Sorel (Geomatys)
 * @module pending
 */
public class DefaultTextSymbolizer implements TextSymbolizer{

    private final Expression label;
    
    private final Font font;
    
    private final LabelPlacement placement;
    
    private final Halo halo;
    
    private final Fill fill;
    
    private final Unit uom;
    
    private final String geom;
    
    private final String name;
    
    private final Description desc;
    
    /**
     * Create a default immutable Text symbolizer.
     * 
     * @param label : can not be null
     * @param font : if null will be replaced by default value.
     * @param placement : if null will be replaced by default value.
     * @param halo : if null will be replaced by default value.
     * @param fill : if null will be replaced by default value.
     * @param uom : if null will be replaced by default value.
     * @param geom : can be null
     * @param name : can be null
     * @param desc : if null will be replaced by default description.
     */
    public DefaultTextSymbolizer(Expression label, Font font, LabelPlacement placement,
            Halo halo, Fill fill, Unit uom, String geom, String name, Description desc){
        if(label == null){
            throw new NullPointerException("Label can not be null");
        }
        
        this.label = label;
        this.font = (font == null) ? DEFAULT_FONT : font;
        this.placement = (placement == null) ? DEFAULT_POINTPLACEMENT : placement;
        this.halo = (halo == null) ? DEFAULT_HALO : halo;
        this.fill = (fill == null) ? DEFAULT_FILL : fill;
        this.uom = (uom == null) ? DEFAULT_UOM : uom;
        this.geom = geom;
        this.name = name;
        this.desc = (desc == null) ? DEFAULT_DESCRIPTION : desc;
    }
    
    /**
     * {@inheritDoc }
     */
    @Override
    public Expression getLabel() {
         return label;
    }

    /**
     * {@inheritDoc }
     */
    @Override
    public Font getFont() {
        return font;
    }

    /**
     * {@inheritDoc }
     */
    @Override
    public LabelPlacement getLabelPlacement() {
        return placement;
    }

    /**
     * {@inheritDoc }
     */
    @Override
    public Halo getHalo() {
        return halo;
    }

    /**
     * {@inheritDoc }
     */
    @Override
    public Fill getFill() {
        return fill;
    }

    /**
     * {@inheritDoc }
     */
    @Override
    public Unit getUnitOfMeasure() {
        return uom;
    }

    /**
     * {@inheritDoc }
     */
    @Override
    public String getGeometryPropertyName() {
        return geom;
    }

    /**
     * {@inheritDoc }
     */
    @Override
    public String getName() {
        return name;
    }

    /**
     * {@inheritDoc }
     */
    @Override
    public Description getDescription() {
        return desc;
    }
    
    /**
     * {@inheritDoc }
     */
    @Override
    public Object accept(StyleVisitor visitor, Object extraData) {
        return visitor.visit(this,extraData);
    }

    /**
     * {@inheritDoc }
     */
    @Override
    public boolean equals(Object obj) {

        if(this == obj){
            return true;
        }

        if(obj == null || !this.getClass().equals(obj.getClass()) ){
            return false;
        }

        DefaultTextSymbolizer other = (DefaultTextSymbolizer) obj;

        return this.desc.equals(other.desc)
                && this.fill.equals(other.fill)
                && this.font.equals(other.font)
                && Utilities.equals(this.geom,other.geom)
                && this.halo.equals(other.halo)
                && this.label.equals(other.label)
                && Utilities.equals(this.name, other.name)
                && this.placement.equals(other.placement)
                && this.uom.equals(other.uom);
                        

    }

    /**
     * {@inheritDoc }
     */
    @Override
    public int hashCode() {
        int hash = 1;
        hash *= label.hashCode();
        hash *= font.hashCode();
        hash *= placement.hashCode();
        hash *= desc.hashCode();
        hash *= fill.hashCode();
        if(geom != null) hash *= geom.hashCode();
        hash *= halo.hashCode();
        if(name != null) hash *= name.hashCode();
        hash *= uom.hashCode();
        return hash;
        
    }

    /**
     * {@inheritDoc }
     */
    @Override
    public String toString() {
        final StringBuilder builder = new StringBuilder();
<<<<<<< HEAD
        builder.append("[TextSymbolizer : ");
        builder.append(" Label=").append(label);
        builder.append(" Font=").append(font);
        builder.append(" Halo=").append(halo);
        builder.append(" Placement=").append(placement);
=======
        builder.append("TextSymbolizer : ");
        builder.append(Classes.getShortClassName(this));
        builder.append(" [");
        builder.append("Label=");
        builder.append(label.toString());
        builder.append(" Font=");
        builder.append(font.toString());
        builder.append(" Halo=");
        builder.append(halo.toString());
        builder.append(" Placement=");
        builder.append(placement.toString());
>>>>>>> 27ec98d7
        builder.append(']');
        return builder.toString();
    }
}<|MERGE_RESOLUTION|>--- conflicted
+++ resolved
@@ -222,13 +222,6 @@
     @Override
     public String toString() {
         final StringBuilder builder = new StringBuilder();
-<<<<<<< HEAD
-        builder.append("[TextSymbolizer : ");
-        builder.append(" Label=").append(label);
-        builder.append(" Font=").append(font);
-        builder.append(" Halo=").append(halo);
-        builder.append(" Placement=").append(placement);
-=======
         builder.append("TextSymbolizer : ");
         builder.append(Classes.getShortClassName(this));
         builder.append(" [");
@@ -240,7 +233,6 @@
         builder.append(halo.toString());
         builder.append(" Placement=");
         builder.append(placement.toString());
->>>>>>> 27ec98d7
         builder.append(']');
         return builder.toString();
     }
