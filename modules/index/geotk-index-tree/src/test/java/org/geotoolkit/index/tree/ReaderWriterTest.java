--- conflicted
+++ resolved
@@ -373,17 +373,11 @@
         }
 
         boolean shapequals = false;
-<<<<<<< HEAD
-        for (GeneralEnvelope shs : listA) {
-            for (GeneralEnvelope shr : listB) {
-                if (/*shs.equals(shr, 1E-9, false)*/shs.equals(shr)) {
-=======
         for (Envelope eshs : listA) {
             final GeneralEnvelope shs = new GeneralEnvelope(eshs);
             
             for (Envelope shr : listB) {
                 if (shs.equals(shr, 1E-9, false)) {
->>>>>>> 7911f3c4
                     shapequals = true;
                 }
             }
