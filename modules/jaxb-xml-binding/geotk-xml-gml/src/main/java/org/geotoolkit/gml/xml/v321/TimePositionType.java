--- conflicted
+++ resolved
@@ -286,19 +286,12 @@
         }
         if (object instanceof TimePositionType) {
             final TimePositionType that = (TimePositionType) object;
-<<<<<<< HEAD
-            return Objects.equals(this.calendarEraName,       that.calendarEraName)       &&
+           return Objects.equals(this.calendarEraName,       that.calendarEraName)       &&
                    Objects.equals(this.frame,                 that.frame)                 &&
                    Objects.equals(this.indeterminatePosition, that.indeterminatePosition) &&
-                   Objects.equals(this.value,                 that.value);
-=======
-            
-            return Utilities.equals(this.calendarEraName,       that.calendarEraName)       &&
-                   Utilities.equals(this.frame,                 that.frame)                 &&
-                   Utilities.equals(this.indeterminatePosition, that.indeterminatePosition) &&
                    // fix equals issue with diferent facet value, but same dateTime
-                   (Utilities.equals(this.value, that.value) || Utilities.equals(this.getDate(), that.getDate()));
->>>>>>> c53fd53c
+                   (Objects.equals(this.value, that.value) || Objects.equals(this.getDate(), that.getDate()));
+
         }
         return false;
     }
