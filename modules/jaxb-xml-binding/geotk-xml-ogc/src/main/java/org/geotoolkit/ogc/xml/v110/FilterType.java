/*
 *    Geotoolkit - An Open Source Java GIS Toolkit
 *    http://www.geotoolkit.org
 *
 *    (C) 2008 - 2009, Geomatys
 *
 *    This library is free software; you can redistribute it and/or
 *    modify it under the terms of the GNU Lesser General Public
 *    License as published by the Free Software Foundation; either
 *    version 2.1 of the License, or (at your option) any later version.
 *
 *    This library is distributed in the hope that it will be useful,
 *    but WITHOUT ANY WARRANTY; without even the implied warranty of
 *    MERCHANTABILITY or FITNESS FOR A PARTICULAR PURPOSE.  See the GNU
 *    Lesser General Public License for more details.
 */
package org.geotoolkit.ogc.xml.v110;

import java.util.ArrayList;
import java.util.HashMap;
import java.util.List;
import java.util.Map;
import java.util.Objects;
import javax.xml.bind.JAXBElement;
import javax.xml.bind.annotation.XmlAccessType;
import javax.xml.bind.annotation.XmlAccessorType;
import javax.xml.bind.annotation.XmlElementRef;
import javax.xml.bind.annotation.XmlRootElement;
import javax.xml.bind.annotation.XmlTransient;
import javax.xml.bind.annotation.XmlType;
import org.geotoolkit.ogc.xml.XMLFilter;
import org.geotoolkit.util.Utilities;
import org.opengis.filter.Filter;
import org.opengis.filter.FilterVisitor;


/**
 * <p>Java class for FilterType complex type.
 * 
 * <p>The following schema fragment specifies the expected content contained within this class.
 * 
 * <pre>
 * &lt;complexType name="FilterType">
 *   &lt;complexContent>
 *     &lt;restriction base="{http://www.w3.org/2001/XMLSchema}anyType">
 *       &lt;choice>
 *         &lt;element ref="{http://www.opengis.net/ogc}spatialOps"/>
 *         &lt;element ref="{http://www.opengis.net/ogc}comparisonOps"/>
 *         &lt;element ref="{http://www.opengis.net/ogc}logicOps"/>
 *         &lt;element ref="{http://www.opengis.net/ogc}_Id" maxOccurs="unbounded"/>
 *       &lt;/choice>
 *     &lt;/restriction>
 *   &lt;/complexContent>
 * &lt;/complexType>
 * </pre>
 * 
 * 
 * @module pending
 */
@XmlAccessorType(XmlAccessType.FIELD)
@XmlType(name = "FilterType", propOrder = {
    "spatialOps",
    "comparisonOps",
    "logicOps",
    "id"
})
@XmlRootElement(name = "Filter")
public class FilterType implements Filter, XMLFilter {

    @XmlElementRef(name = "spatialOps", namespace = "http://www.opengis.net/ogc", type = JAXBElement.class)
    private JAXBElement<? extends SpatialOpsType> spatialOps;
    @XmlElementRef(name = "comparisonOps", namespace = "http://www.opengis.net/ogc", type = JAXBElement.class)
    private JAXBElement<? extends ComparisonOpsType> comparisonOps;
    @XmlElementRef(name = "logicOps", namespace = "http://www.opengis.net/ogc", type = JAXBElement.class)
    private JAXBElement<? extends LogicOpsType> logicOps;
    @XmlElementRef(name = "_Id", namespace = "http://www.opengis.net/ogc", type = JAXBElement.class)
    private List<JAXBElement<? extends AbstractIdType>> id;

    @XmlTransient
    private Map<String, String> prefixMapping;
    
    /**
     * a transient factory to build JAXBelement
     */
    @XmlTransient
    private static ObjectFactory FACTORY = new ObjectFactory();
    
    /**
     * An empty constructor used by JAXB
     */
    public FilterType() {
        
    }
    
    /**
     * build a new FilterType
     */
    public FilterType(final Object obj) {
        
        // comparison operator
        if (obj instanceof ComparisonOpsType) {
            this.comparisonOps = createComparisonOps((ComparisonOpsType) obj);
            
        // logical operator    
        } else if (obj instanceof LogicOpsType) {
            this.logicOps = createLogicOps((LogicOpsType) obj);
            
        // spatial operator    
        } else if (obj instanceof SpatialOpsType) {
            this.spatialOps = createSpatialOps((SpatialOpsType) obj);

        // id operator
        } else if (obj instanceof AbstractIdType) {
            this.id = new ArrayList<JAXBElement<? extends AbstractIdType>>();
            this.id.add(createIdOps((AbstractIdType) obj));

        // clone
        } else if (obj instanceof FilterType) {
            final FilterType that = (FilterType) obj;
            if (that.comparisonOps != null) {
                final ComparisonOpsType comp = that.comparisonOps.getValue().getClone();
                this.comparisonOps = createComparisonOps(comp);
            }
            if (that.id != null) {
                this.id = new ArrayList<JAXBElement<? extends AbstractIdType>>();
                for (JAXBElement<? extends AbstractIdType> jb : that.id) {
                    AbstractIdType aid = jb.getValue();
                    if (aid instanceof FeatureIdType) {
                        final FeatureIdType raid = (FeatureIdType) aid;
                        this.id.add(FACTORY.createFeatureId(new FeatureIdType(raid)));
                    } else if (aid instanceof GmlObjectIdType) {
                        final GmlObjectIdType raid = (GmlObjectIdType) aid;
                        this.id.add(FACTORY.createGmlObjectId(new GmlObjectIdType(raid)));
                    } else {
                        throw new IllegalArgumentException("exexpected ID type in filter:" + aid.getClass().getName());
                    }
                }
            }
            if (that.logicOps != null) {
                final LogicOpsType log = that.logicOps.getValue().getClone();
                this.logicOps = createLogicOps(log);
            }
            if (that.prefixMapping != null) {
                this.prefixMapping = new HashMap<String, String>(that.prefixMapping);
            }
            if (that.spatialOps != null) {
                final SpatialOpsType spa = that.spatialOps.getValue().getClone();
                this.spatialOps = createSpatialOps(spa);
            }
        } else {
            throw new IllegalArgumentException("This kind of object is not allowed:" + obj.getClass().getSimpleName());
        }
    }
    
    /**
     * Gets the value of the spatialOps property.
     */
    public JAXBElement<? extends SpatialOpsType> getSpatialOps() {
        return spatialOps;
    }
    
    /**
     * Sets the value of the spatialOps property.
     */
    public void setSpatialOps(final JAXBElement<? extends SpatialOpsType> spatialOps) {
        this.spatialOps = spatialOps;
    }
    
    /**
     * Sets the value of the spatialOps property.
     */
    public void setSpatialOps(final SpatialOpsType spatialOps) {
        this.spatialOps = createSpatialOps(spatialOps);
    }

    /**
     * Gets the value of the comparisonOps property.
     */
    public JAXBElement<? extends ComparisonOpsType> getComparisonOps() {
        return comparisonOps;
    }
    
    /**
     * Sets the value of the comparisonOps property.
     */
    public void setComparisonOps(final JAXBElement<? extends ComparisonOpsType> comparisonOps) {
        this.comparisonOps = comparisonOps;
    }
    
    /**
     * Sets the value of the comparisonOps property.
     */
    public void setComparisonOps(final ComparisonOpsType comparisonOps) {
        this.comparisonOps = createComparisonOps(comparisonOps);
    }

    /**
     * Gets the value of the logicOps property.
     */
    public JAXBElement<? extends LogicOpsType> getLogicOps() {
        return logicOps;
    }
    
    /**
     * Sets the value of the logicOps property.
     */
    public void setLogicOps(final JAXBElement<? extends LogicOpsType> logicOps) {
        this.logicOps = logicOps;
    }
    
    /**
     * Sets the value of the logicOps property.
     */
    public void setLogicOps(final LogicOpsType logicOps) {
        this.logicOps = createLogicOps(logicOps);
    }

    private void verifyIdFilter() {
        boolean fid = false;
        boolean gid = false;
        for (JAXBElement<? extends AbstractIdType> jb : id) {
            AbstractIdType idfilter = jb.getValue();
            if (idfilter instanceof FeatureIdType) {
                fid = true;
            } else if (idfilter instanceof GmlObjectIdType) {
                gid = true;
            }
        }
        if (fid && gid) {
            throw new IllegalArgumentException("A filter expression may include only one type of identifier element.");
        }
    }
    /**
     * Gets the value of the id property.
     */
    public List<JAXBElement<? extends AbstractIdType>> getId() {
        if (id == null) {
            id = new ArrayList<JAXBElement<? extends AbstractIdType>>();
        }
        verifyIdFilter();
        return id;
    }
    
    @Override
    public Object getFilterObject() {
        if (comparisonOps != null) {
            return comparisonOps.getValue();
        } else if (id != null && !id.isEmpty()) {
            final List<AbstractIdType> featureId = new ArrayList<AbstractIdType>();
            for (JAXBElement<? extends AbstractIdType> jb : id) {
                featureId.add(jb.getValue());
            }
            return featureId;
        } else if (logicOps != null) {
            return logicOps.getValue();
        } else if (spatialOps != null) {
            return spatialOps.getValue();
        }
        return null;
    }
    
    @Override
    public String toString() {
        StringBuilder s = new StringBuilder("[").append(this.getClass().getSimpleName()).append(']').append('\n');
        if (spatialOps != null) {
            s.append("SpatialOps: ").append(spatialOps.getValue().toString()).append('\n');
        }
        if (comparisonOps != null) {
            s.append("ComparisonOps: ").append(comparisonOps.getValue().toString()).append('\n');
        }
        if (logicOps != null) {
            s.append("LogicOps: ").append(logicOps.getValue().toString()).append('\n');
        }
        if (id != null) {
            s.append("id:").append('\n');
            int i = 0;
            for (JAXBElement<? extends AbstractIdType> jb: id) {
                s.append("id ").append(i).append(": ").append(jb.getValue().toString()).append('\n');
                i++;
            }
        }
        return s.toString();
    }

    @Override
    public boolean evaluate(final Object object) {
        throw new UnsupportedOperationException("Not supported yet.");
    }

    @Override
    public Object accept(final FilterVisitor visitor, final Object extraData) {
        return extraData;
    }
    
    public static JAXBElement<? extends ComparisonOpsType> createComparisonOps(final ComparisonOpsType operator) {
        
        if (operator instanceof PropertyIsLessThanOrEqualToType) {
            return FACTORY.createPropertyIsLessThanOrEqualTo((PropertyIsLessThanOrEqualToType) operator);
        } else if (operator instanceof PropertyIsLessThanType) {
            return FACTORY.createPropertyIsLessThan((PropertyIsLessThanType) operator);
        } else if (operator instanceof PropertyIsGreaterThanOrEqualToType) {
            return FACTORY.createPropertyIsGreaterThanOrEqualTo((PropertyIsGreaterThanOrEqualToType) operator);
        } else if (operator instanceof PropertyIsNotEqualToType) {
            return FACTORY.createPropertyIsNotEqualTo((PropertyIsNotEqualToType) operator);
        } else if (operator instanceof PropertyIsGreaterThanType) {
            return FACTORY.createPropertyIsGreaterThan((PropertyIsGreaterThanType) operator);
        } else if (operator instanceof PropertyIsEqualToType) {
            return FACTORY.createPropertyIsEqualTo((PropertyIsEqualToType) operator);
        } else if (operator instanceof PropertyIsNullType) {
            return FACTORY.createPropertyIsNull((PropertyIsNullType) operator);
        } else if (operator instanceof PropertyIsBetweenType) {
            return FACTORY.createPropertyIsBetween((PropertyIsBetweenType) operator);
        } else if (operator instanceof PropertyIsLikeType) {
            return FACTORY.createPropertyIsLike((PropertyIsLikeType) operator);
        } else if (operator instanceof ComparisonOpsType) {
            return FACTORY.createComparisonOps((ComparisonOpsType) operator);
        } else {
            return null;
        }
    }
    
    public static JAXBElement<? extends LogicOpsType> createLogicOps(final LogicOpsType operator) {
        
        if (operator instanceof OrType) {
            return FACTORY.createOr((OrType) operator);
        } else if (operator instanceof NotType) {
            return FACTORY.createNot((NotType) operator);
        } else if (operator instanceof AndType) {
            return FACTORY.createAnd((AndType) operator);
        } else if (operator instanceof LogicOpsType) {
            return FACTORY.createLogicOps((LogicOpsType) operator);
        } else {
            return null;
        }
    }
    
    public static JAXBElement<? extends SpatialOpsType> createSpatialOps(final SpatialOpsType operator) {
        
        if (operator instanceof BeyondType) {
            return FACTORY.createBeyond((BeyondType) operator);
        } else if (operator instanceof DWithinType) {
            return FACTORY.createDWithin((DWithinType) operator);
        } else if (operator instanceof BBOXType) {
            return FACTORY.createBBOX((BBOXType) operator);
        } else if (operator instanceof ContainsType) {
            return FACTORY.createContains((ContainsType) operator);
        } else if (operator instanceof CrossesType) {
            return FACTORY.createCrosses((CrossesType) operator);
        } else if (operator instanceof DisjointType) {
            return FACTORY.createDisjoint((DisjointType) operator);
        } else if (operator instanceof EqualsType) {
            return FACTORY.createEquals((EqualsType) operator);
        } else if (operator instanceof IntersectsType) {
            return FACTORY.createIntersects((IntersectsType) operator);
        } else if (operator instanceof OverlapsType) {
            return FACTORY.createOverlaps((OverlapsType) operator);
        } else if (operator instanceof TouchesType) {
            return FACTORY.createTouches((TouchesType) operator);
        } else if (operator instanceof WithinType) {
            return FACTORY.createWithin((WithinType) operator);
        } else if (operator instanceof SpatialOpsType) {
            return FACTORY.createSpatialOps((SpatialOpsType) operator);
        } else {
            return null;
        }
    }

    /**
     * @return the prefixMapping
     */
    @Override
    public Map<String, String> getPrefixMapping() {
        return prefixMapping;
    }

    /**
     * @param prefixMapping the prefixMapping to set
     */
    @Override
    public void setPrefixMapping(Map<String, String> prefixMapping) {
        this.prefixMapping = prefixMapping;
    }
    
    public static JAXBElement<? extends AbstractIdType> createIdOps(final AbstractIdType operator) {

        if (operator instanceof FeatureIdType) {
            return FACTORY.createFeatureId((FeatureIdType) operator);
        } else if (operator instanceof GmlObjectIdType) {
            return FACTORY.createGmlObjectId((GmlObjectIdType) operator);
        } else {
            return null;
        }
    }

    /**
     * Verify that this entry is identical to the specified object.
     */
    @Override
    public boolean equals(final Object object) {
        if (object == this) {
            return true;
        }
        if (object instanceof FilterType) {
            final FilterType that = (FilterType) object;
            
            boolean comp = false;
            if (this.comparisonOps != null && that.comparisonOps != null) {
<<<<<<< HEAD
                comp = Objects.equals(this.comparisonOps.getValue(), that.comparisonOps.getValue());
            } else if (this.comparisonOps == null && that.comparisonOps == null)
=======
                comp = Utilities.equals(this.comparisonOps.getValue(), that.comparisonOps.getValue());
            } else if (this.comparisonOps == null && that.comparisonOps == null) {
>>>>>>> fb9a97c7
                comp = true;
            }
            
            boolean log = false;
            if (this.logicOps != null && that.logicOps != null) {
<<<<<<< HEAD
                log = Objects.equals(this.logicOps.getValue(), that.logicOps.getValue());
            } else if (this.logicOps == null && that.logicOps == null)
=======
                log = Utilities.equals(this.logicOps.getValue(), that.logicOps.getValue());
            } else if (this.logicOps == null && that.logicOps == null) {
>>>>>>> fb9a97c7
                log = true;
            }
            
            boolean spa = false;
            if (this.spatialOps != null && that.spatialOps != null) {
                spa = Objects.equals(this.spatialOps.getValue(), that.spatialOps.getValue());
            } else if (this.spatialOps == null && that.spatialOps == null) {
                spa = true;
            }
            /**
             * TODO ID
             */
            return  comp && spa && log;
        }
        return false;
    }

    @Override
    public int hashCode() {
        int hash = 7;
        hash = 29 * hash + (this.spatialOps != null ? this.spatialOps.hashCode() : 0);
        hash = 29 * hash + (this.comparisonOps != null ? this.comparisonOps.hashCode() : 0);
        hash = 29 * hash + (this.logicOps != null ? this.logicOps.hashCode() : 0);
        hash = 29 * hash + (this.id != null ? this.id.hashCode() : 0);
        return hash;
    }
}<|MERGE_RESOLUTION|>--- conflicted
+++ resolved
@@ -405,25 +405,15 @@
             
             boolean comp = false;
             if (this.comparisonOps != null && that.comparisonOps != null) {
-<<<<<<< HEAD
                 comp = Objects.equals(this.comparisonOps.getValue(), that.comparisonOps.getValue());
-            } else if (this.comparisonOps == null && that.comparisonOps == null)
-=======
-                comp = Utilities.equals(this.comparisonOps.getValue(), that.comparisonOps.getValue());
             } else if (this.comparisonOps == null && that.comparisonOps == null) {
->>>>>>> fb9a97c7
                 comp = true;
             }
             
             boolean log = false;
             if (this.logicOps != null && that.logicOps != null) {
-<<<<<<< HEAD
                 log = Objects.equals(this.logicOps.getValue(), that.logicOps.getValue());
-            } else if (this.logicOps == null && that.logicOps == null)
-=======
-                log = Utilities.equals(this.logicOps.getValue(), that.logicOps.getValue());
             } else if (this.logicOps == null && that.logicOps == null) {
->>>>>>> fb9a97c7
                 log = true;
             }
             
