/*
 *    Geotoolkit - An Open Source Java GIS Toolkit
 *    http://www.geotoolkit.org
 *
 *    (C) 2008 - 2009, Geomatys
 *
 *    This library is free software; you can redistribute it and/or
 *    modify it under the terms of the GNU Lesser General Public
 *    License as published by the Free Software Foundation; either
 *    version 2.1 of the License, or (at your option) any later version.
 *
 *    This library is distributed in the hope that it will be useful,
 *    but WITHOUT ANY WARRANTY; without even the implied warranty of
 *    MERCHANTABILITY or FITNESS FOR A PARTICULAR PURPOSE.  See the GNU
 *    Lesser General Public License for more details.
 */
package org.geotoolkit.ogc.xml.v110;

import java.util.ArrayList;
import java.util.Collection;
import java.util.List;
import java.util.Objects;
import javax.xml.bind.annotation.XmlAccessType;
import javax.xml.bind.annotation.XmlAccessorType;
import javax.xml.bind.annotation.XmlAttribute;
import javax.xml.bind.annotation.XmlElement;
import javax.xml.bind.annotation.XmlType;
import javax.xml.namespace.QName;
import org.opengis.filter.capability.GeometryOperand;
import org.opengis.filter.capability.SpatialOperator;

/**
 * <p>Java class for SpatialOperatorType complex type.
 *
 * <p>The following schema fragment specifies the expected content contained within this class.
 *
 * <pre>
 * &lt;complexType name="SpatialOperatorType">
 *   &lt;complexContent>
 *     &lt;restriction base="{http://www.w3.org/2001/XMLSchema}anyType">
 *       &lt;sequence>
 *         &lt;element name="GeometryOperands" type="{http://www.opengis.net/ogc}GeometryOperandsType" minOccurs="0"/>
 *       &lt;/sequence>
 *       &lt;attribute name="name" type="{http://www.opengis.net/ogc}SpatialOperatorNameType" />
 *     &lt;/restriction>
 *   &lt;/complexContent>
 * &lt;/complexType>
 * </pre>
 *
 *
 * @module pending
 */
@XmlAccessorType(XmlAccessType.FIELD)
@XmlType(name = "SpatialOperatorType", propOrder = {
    "geometryOperands"
})
public class SpatialOperatorType implements SpatialOperator {

    @XmlElement(name = "GeometryOperands")
    private GeometryOperandsType geometryOperands;
    @XmlAttribute
    private SpatialOperatorNameType name;

    /**
     * An empty constructor used by JAXB
     */
    public SpatialOperatorType() {

    }

    /**
     * build a new spatial operator
     */
    public SpatialOperatorType(final String name, final GeometryOperand[] geometryOperands) {
        this.name = SpatialOperatorNameType.valueOf(name);
        if (geometryOperands != null) {
            this.geometryOperands = new GeometryOperandsType(geometryOperands);
        }

    }

    /**
     * Gets the value of the geometryOperands property.
     */
    public GeometryOperandsType getGeometryOperandsType() {
        return geometryOperands;
    }

    /**
     * Gets the value of the name property.
     */
    public SpatialOperatorNameType getTypeName() {
        return name;
    }


    /**
     * Implements SpatialOperator geoAPI interface
     * @return
     */
    @Override
    public Collection<GeometryOperand> getGeometryOperands() {
        List<GeometryOperand> result = new ArrayList<GeometryOperand>();
        if (geometryOperands != null) {
            for (QName qn: geometryOperands.getGeometryOperand()) {
                result.add(GeometryOperand.get(qn.getNamespaceURI(), qn.getLocalPart()));
            }
        }
        return result;
    }

    @Override
    public String getName() {
        if (name != null) {
            return name.name();
        }
        return null;
    }
    
    @Override
    public String toString() {
        StringBuilder sb = new StringBuilder("[SpatialOperatorType]").append("\n");
        if (geometryOperands != null) {
            sb.append("geometryOperands: ").append(geometryOperands).append('\n');
        }
        if (name != null) {
            sb.append("name: ").append(name).append('\n');
        }
        return sb.toString();
    }

    /**
     * Verify if this entry is identical to specified object.
     */
    @Override
    public boolean equals(final Object object) {
        if (object == this) {
            return true;
        }

       if (object instanceof SpatialOperatorType) {
           final SpatialOperatorType that = (SpatialOperatorType) object;
<<<<<<< HEAD
       
            return Objects.equals(this.geometryOperands, that.geometryOperands) &&
                   Objects.equals(this.name, that.name);
=======

            return Utilities.equals(this.geometryOperands, that.geometryOperands) &&
                   Utilities.equals(this.name, that.name);
>>>>>>> 04fe0a65
        }
        return false;
    }

    @Override
    public int hashCode() {
        int hash = 7;
        hash = 67 * hash + (this.geometryOperands != null ? this.geometryOperands.hashCode() : 0);
        hash = 67 * hash + (this.name != null ? this.name.hashCode() : 0);
        return hash;
    }
}<|MERGE_RESOLUTION|>--- conflicted
+++ resolved
@@ -140,15 +140,9 @@
 
        if (object instanceof SpatialOperatorType) {
            final SpatialOperatorType that = (SpatialOperatorType) object;
-<<<<<<< HEAD
        
             return Objects.equals(this.geometryOperands, that.geometryOperands) &&
                    Objects.equals(this.name, that.name);
-=======
-
-            return Utilities.equals(this.geometryOperands, that.geometryOperands) &&
-                   Utilities.equals(this.name, that.name);
->>>>>>> 04fe0a65
         }
         return false;
     }
