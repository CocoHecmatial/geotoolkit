/*
 *    Geotoolkit - An Open Source Java GIS Toolkit
 *    http://www.geotoolkit.org
 *
 *    (C) 2008 - 2011, Geomatys
 *
 *    This library is free software; you can redistribute it and/or
 *    modify it under the terms of the GNU Lesser General Public
 *    License as published by the Free Software Foundation; either
 *    version 2.1 of the License, or (at your option) any later version.
 *
 *    This library is distributed in the hope that it will be useful,
 *    but WITHOUT ANY WARRANTY; without even the implied warranty of
 *    MERCHANTABILITY or FITNESS FOR A PARTICULAR PURPOSE.  See the GNU
 *    Lesser General Public License for more details.
 */


package org.geotoolkit.ogc.xml.v200;

import java.util.ArrayList;
import java.util.Arrays;
import java.util.List;
import java.util.Objects;
import javax.xml.bind.JAXBElement;
import javax.xml.bind.annotation.XmlAccessType;
import javax.xml.bind.annotation.XmlAccessorType;
import javax.xml.bind.annotation.XmlAnyElement;
import javax.xml.bind.annotation.XmlElementRef;
import javax.xml.bind.annotation.XmlMixed;
import javax.xml.bind.annotation.XmlType;
import org.geotoolkit.gml.xml.v321.DirectPositionType;
import org.geotoolkit.gml.xml.v321.EnvelopeType;
import org.geotoolkit.util.Utilities;
import org.opengis.filter.FilterVisitor;


/**
 * <p>Java class for BBOXType complex type.
 *
 * <p>The following schema fragment specifies the expected content contained within this class.
 *
 * <pre>
 * &lt;complexType name="BBOXType">
 *   &lt;complexContent>
 *     &lt;extension base="{http://www.opengis.net/fes/2.0}SpatialOpsType">
 *       &lt;sequence>
 *         &lt;element ref="{http://www.opengis.net/fes/2.0}expression" minOccurs="0"/>
 *         &lt;any namespace='##other'/>
 *       &lt;/sequence>
 *     &lt;/extension>
 *   &lt;/complexContent>
 * &lt;/complexType>
 * </pre>
 *
 *
 */
@XmlAccessorType(XmlAccessType.FIELD)
@XmlType(name = "BBOXType", propOrder = {
    "expression",
    "any"
})
public class BBOXType extends SpatialOpsType {

    @XmlElementRef(name = "expression", namespace = "http://www.opengis.net/fes/2.0", type = JAXBElement.class)
    private JAXBElement<?> expression;

    @XmlMixed
    @XmlAnyElement(lax = true)
    private List<Object> any;

    /**
     * An empty constructor used by JAXB
     */
    public BBOXType() {

    }

    /**
     * build a new BBox with an envelope.
     */
    public BBOXType(final String propertyName, final double minx, final double miny, final double maxx, final double maxy, final String srs) {
        if (propertyName != null) {
            final ObjectFactory factory = new ObjectFactory();
            this.expression = factory.createValueReference(propertyName);
        }
        DirectPositionType lower = new DirectPositionType(minx, miny);
        DirectPositionType upper = new DirectPositionType(maxx, maxy);
        this.any = new ArrayList<Object>();
        this.any.add(new EnvelopeType(lower, upper, srs));

    }

    /**
     * build a new BBox with an envelope.
     */
    public BBOXType(final String propertyName, final Object any) {
        if (propertyName != null) {
            final ObjectFactory factory = new ObjectFactory();
            this.expression = factory.createValueReference(propertyName);
        }
        this.any = Arrays.asList(any);
    }

    /**
     * Gets the value of the expression property.
     *
     * @return
     *     possible object is
     *     {@link JAXBElement }{@code <}{@link LiteralType }{@code >}
     *     {@link JAXBElement }{@code <}{@link Object }{@code >}
     *     {@link JAXBElement }{@code <}{@link String }{@code >}
     *     {@link JAXBElement }{@code <}{@link FunctionType }{@code >}
     *
     */
    public JAXBElement<?> getExpression() {
        return expression;
    }

    public String getPropertyName() {
        if (expression != null && expression.getValue() instanceof String) {
            return (String)expression.getValue();
        }
        return null;
    }

    /**
     * Sets the value of the expression property.
     *
     * @param value
     *     allowed object is
     *     {@link JAXBElement }{@code <}{@link LiteralType }{@code >}
     *     {@link JAXBElement }{@code <}{@link Object }{@code >}
     *     {@link JAXBElement }{@code <}{@link String }{@code >}
     *     {@link JAXBElement }{@code <}{@link FunctionType }{@code >}
     *
     */
    public void setExpression(JAXBElement<?> value) {
        this.expression = ((JAXBElement<?> ) value);
    }

    /**
     * Gets the value of the any property.
     *
     * @return
     *     possible object is
     *     {@link Object }
     *
     */
    public Object getAny() {
        cleanAny();
        if (any != null && !any.isEmpty()) {
            return any.get(0);
        }
        return null;
    }

    public void cleanAny() {
        if (this.any != null) {
            final List<Object> toRemove = new ArrayList<Object>();
            int i = 0;
            for (Object element : any) {
                if (element instanceof String) {
                    String s = (String) element;
                    s = s.replace("\n", "");
                    s = s.replace("\t", "");
                    s = s.trim();
                    if (s.isEmpty()) {
                        toRemove.add(element);
                    } else {
                        any.set(i, s);
                    }
                }
                i++;
            }
            this.any.removeAll(toRemove);
        }
    }

    /**
     * Sets the value of the any property.
     *
     * @param value
     *     allowed object is
     *     {@link Object }
     *
     */
    public void setAny(Object value) {
        this.any = Arrays.asList(value);
    }

    @Override
    public boolean evaluate(final Object object) {
        throw new UnsupportedOperationException("Not supported yet.");
    }

    @Override
    public Object accept(final FilterVisitor visitor, final Object extraData) {
        throw new UnsupportedOperationException("Not supported yet.");
    }

    @Override
<<<<<<< HEAD
=======
    public Expression getExpression1() {
        return new InternalPropertyName(getPropertyName());
    }

    @Override
    public Expression getExpression2() {
        if (this.any != null && !this.any.isEmpty()) {
            return new LiteralType(this.any.get(0));
        }
        return null;
    }
    
    @Override
    public SpatialOpsType getClone() {
        return new BBOXType(this);
    }
    
    @Override
    public String getSRS() {
        if (any != null && any.get(0) instanceof Envelope) {
            final Envelope env = (Envelope) any.get(0);
            return (env.getSrsName() != null) ? env.getSrsName() : DEFAULT_SRS;
        }
        return null;
    }

    @Override
    public double getMinX() {
        DirectPosition pos = null;
        if (any != null && any.get(0) instanceof Envelope) {
            final Envelope env = (Envelope) any.get(0);
            pos = env.getLowerCorner();
        }
        if (pos != null && pos.getCoordinate() != null && pos.getCoordinate().length > 1) {
            return pos.getCoordinate()[0];
        }
        return -1;
    }

    @Override
    public double getMinY() {
       DirectPosition pos = null;
        if (any != null && any.get(0) instanceof Envelope) {
            final Envelope env = (Envelope) any.get(0);
            pos = env.getLowerCorner();
        }
        if (pos != null && pos.getCoordinate() != null && pos.getCoordinate().length > 1) {
            return pos.getCoordinate()[1];
        }
        return -1;
    }

    @Override
    public double getMaxX() {
        DirectPosition pos = null;
        if (any != null && any.get(0) instanceof Envelope) {
            final Envelope env = (Envelope) any.get(0);
            pos = env.getUpperCorner();
        }
        if (pos != null && pos.getCoordinate() != null && pos.getCoordinate().length > 1) {
            return pos.getCoordinate()[0];
        }
        return -1;
    }

    @Override
    public double getMaxY() {
        DirectPosition pos = null;
        if (any != null && any.get(0) instanceof Envelope) {
            final Envelope env = (Envelope) any.get(0);
            pos = env.getUpperCorner();
        }
        if (pos != null && pos.getCoordinate() != null && pos.getCoordinate().length > 1) {
            return pos.getCoordinate()[1];
        }
        return -1;
    }
    @Override
>>>>>>> c53fd53c
    public String toString() {
        final StringBuilder s = new StringBuilder("[BBOXType]");
        if (expression != null) {
            s.append("PropertyName=").append(expression.getValue()).append('\n');
        }
        cleanAny();
        if (any != null) {
            for (Object obj : any) {
                if (obj instanceof JAXBElement) {
                    s.append("any [JAXBElement]= ").append(((JAXBElement)obj).getValue()).append('\n');
                } else {
                    s.append("any= ").append(obj).append('\n');
                }
            }
        }
        return s.toString();
    }

    @Override
    public boolean equals(final Object obj) {
        if (this == obj) {
            return true;
        }
        if (obj instanceof BBOXType) {
            final BBOXType that = (BBOXType) obj;
            boolean prop = false;
            if (this.expression == null && that.expression == null) {
                prop = true;
            } else if (this.expression != null && that.expression != null) {
                prop = Objects.equals(this.expression.getValue(), that.expression.getValue());
            }
            boolean anyEq = false;
            if (this.any == null && that.any == null) {
                anyEq = true;
            } else if (this.any != null && that.any != null) {
                this.cleanAny();
                that.cleanAny();
                if (this.any.size() == that.any.size()) {
                    for (int i = 0; i < this.any.size(); i++) {
                        final Object thisany = this.any.get(i);
                        final Object thatany = that.any.get(i);
                        if (thisany instanceof JAXBElement && thatany instanceof JAXBElement) {
                            anyEq = Objects.equals(((JAXBElement)thisany).getValue(), ((JAXBElement)thatany).getValue());
                        } else {
                            anyEq = Objects.equals(thisany, thatany);
                        }
                    }
                }
            }
            return prop && anyEq;
        }
        return false;
    }

    @Override
    public int hashCode() {
        int hash = 5;
        hash = 97 * hash + (this.expression != null ? this.expression.hashCode() : 0);
        hash = 97 * hash + (this.any != null ? this.any.hashCode() : 0);
        return hash;
    }

    @Override
    public SpatialOpsType getClone() {
        return new BBOXType(null, any);
    }
}<|MERGE_RESOLUTION|>--- conflicted
+++ resolved
@@ -22,6 +22,7 @@
 import java.util.Arrays;
 import java.util.List;
 import java.util.Objects;
+import java.util.logging.Level;
 import javax.xml.bind.JAXBElement;
 import javax.xml.bind.annotation.XmlAccessType;
 import javax.xml.bind.annotation.XmlAccessorType;
@@ -29,10 +30,14 @@
 import javax.xml.bind.annotation.XmlElementRef;
 import javax.xml.bind.annotation.XmlMixed;
 import javax.xml.bind.annotation.XmlType;
+import org.geotoolkit.gml.xml.Envelope;
 import org.geotoolkit.gml.xml.v321.DirectPositionType;
 import org.geotoolkit.gml.xml.v321.EnvelopeType;
 import org.geotoolkit.util.Utilities;
 import org.opengis.filter.FilterVisitor;
+import org.opengis.filter.expression.Expression;
+import org.opengis.filter.spatial.BBOX;
+import org.opengis.geometry.DirectPosition;
 
 
 /**
@@ -60,8 +65,10 @@
     "expression",
     "any"
 })
-public class BBOXType extends SpatialOpsType {
-
+public class BBOXType extends SpatialOpsType implements BBOX {
+
+    private static final String DEFAULT_SRS = "EPSG:4326";
+    
     @XmlElementRef(name = "expression", namespace = "http://www.opengis.net/fes/2.0", type = JAXBElement.class)
     private JAXBElement<?> expression;
 
@@ -102,6 +109,38 @@
         this.any = Arrays.asList(any);
     }
 
+    public BBOXType(final BBOXType that) {
+        if (that != null) {
+            if (that.expression != null) {
+                final ObjectFactory factory = new ObjectFactory();
+                final Object exp = that.expression.getValue();
+                if (exp instanceof String) {
+                    this.expression = factory.createValueReference((String)exp);
+                } else if (exp instanceof LiteralType) {
+                    final LiteralType lit = new LiteralType((LiteralType)exp);
+                    this.expression = factory.createLiteral(lit);
+                } else if (exp instanceof FunctionType) {
+                    final FunctionType func = new FunctionType((FunctionType)exp);
+                    this.expression = factory.createFunction(func);
+                } else {
+                    throw new IllegalArgumentException("Unexpected type for expression in PropertyIsBetweenType:" + expression.getClass().getName());
+                }
+            }
+            
+            if (that.any != null) {
+                this.any = new ArrayList<Object>();
+                for (Object obj : that.any) {
+                    if (obj instanceof EnvelopeType) {
+                        this.any.add(new EnvelopeType((EnvelopeType)obj));
+                    } else {
+                        this.any.add(obj);
+                        LOGGER.log(Level.INFO, "Unable to clone:{0}", obj.getClass().getName());
+                    }
+                }
+            }
+        }
+    }
+    
     /**
      * Gets the value of the expression property.
      *
@@ -117,6 +156,7 @@
         return expression;
     }
 
+    @Override
     public String getPropertyName() {
         if (expression != null && expression.getValue() instanceof String) {
             return (String)expression.getValue();
@@ -200,8 +240,6 @@
     }
 
     @Override
-<<<<<<< HEAD
-=======
     public Expression getExpression1() {
         return new InternalPropertyName(getPropertyName());
     }
@@ -280,7 +318,6 @@
         return -1;
     }
     @Override
->>>>>>> c53fd53c
     public String toString() {
         final StringBuilder s = new StringBuilder("[BBOXType]");
         if (expression != null) {
@@ -342,9 +379,4 @@
         hash = 97 * hash + (this.any != null ? this.any.hashCode() : 0);
         return hash;
     }
-
-    @Override
-    public SpatialOpsType getClone() {
-        return new BBOXType(null, any);
-    }
 }