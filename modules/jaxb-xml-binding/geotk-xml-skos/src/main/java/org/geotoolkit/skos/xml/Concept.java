--- conflicted
+++ resolved
@@ -17,20 +17,12 @@
 package org.geotoolkit.skos.xml;
 
 import java.io.Serializable;
-<<<<<<< HEAD
-import java.util.*;
-import javax.xml.bind.annotation.XmlAccessType;
-import javax.xml.bind.annotation.XmlAccessorType;
-import javax.xml.bind.annotation.XmlAttribute;
-import javax.xml.bind.annotation.XmlElement;
-import javax.xml.bind.annotation.XmlType;
-=======
 import java.util.ArrayList;
 import java.util.HashMap;
 import java.util.List;
 import java.util.Map;
+import java.util.Objects;
 import javax.xml.bind.annotation.*;
->>>>>>> 861679ce
 import org.geotoolkit.gml.xml.v311.AbstractGMLType;
 
 /**
@@ -1227,7 +1219,6 @@
         }
         if (object instanceof Concept) {
             final Concept that = (Concept) object;
-<<<<<<< HEAD
             return Objects.equals(this.about,              that.about)       &&
                    Objects.equals(this.resource,           that.resource)    &&
                    Objects.equals(this.hierarchyRoot,      that.hierarchyRoot)    &&
@@ -1255,49 +1246,14 @@
                    Objects.equals(this.related,            that.related)     &&
                    Objects.equals(this.rights,             that.rights)      &&
                    Objects.equals(this.scopeNote,          that.scopeNote)   &&
+                   Objects.equals(this.historyNote,        that.historyNote) &&
                    Objects.equals(this.title,              that.title)       &&
                    Objects.equals(this.type,               that.type)        &&
                    Objects.equals(this.example,            that.example)     &&
                    Objects.equals(this.geometry,           that.geometry)    &&
                    Objects.equals(this.count,              that.count)       &&
+                   Objects.equals(this.theme,              that.theme)       &&
                    Objects.equals(this.value,              that.value);
-=======
-            return Utilities.equals(this.about,              that.about)       &&
-                   Utilities.equals(this.resource,           that.resource)    &&
-                   Utilities.equals(this.hierarchyRoot,      that.hierarchyRoot)    &&
-                   Utilities.equals(this.hierarchyRootType,  that.hierarchyRootType)    &&
-                   Utilities.equals(this.hasTopConcept,      that.hasTopConcept)    &&
-                   Utilities.equals(this.narrowerTransitive, that.narrowerTransitive)    &&
-                   Utilities.equals(this.subject,            that.subject)    &&
-                   Utilities.equals(this.contributor,        that.contributor)    &&
-                   Utilities.equals(this.hasVersion,         that.hasVersion)    &&
-                   Utilities.equals(this.altLabel,           that.altLabel)    &&
-                   Utilities.equals(this.broader,            that.broader)     &&
-                   Utilities.equals(this.changeNote,         that.changeNote)  &&
-                   Utilities.equals(this.creator,            that.creator)     &&
-                   Utilities.equals(this.date,               that.date)        &&
-                   Utilities.equals(this.definition,         that.definition)  &&
-                   Utilities.equals(this.description,        that.description) &&
-                   Utilities.equals(this.externalID,         that.externalID)  &&
-                   Utilities.equals(this.issued,             that.issued)      &&
-                   Utilities.equals(this.label,              that.label)       &&
-                   Utilities.equals(this.language,           that.language)    &&
-                   Utilities.equals(this.modified,           that.modified)    &&
-                   Utilities.equals(this.name,               that.name)        &&
-                   Utilities.equals(this.narrower,           that.narrower)    &&
-                   Utilities.equals(this.prefLabel,          that.prefLabel)   &&
-                   Utilities.equals(this.related,            that.related)     &&
-                   Utilities.equals(this.rights,             that.rights)      &&
-                   Utilities.equals(this.scopeNote,          that.scopeNote)   &&
-                   Utilities.equals(this.historyNote,        that.historyNote) &&
-                   Utilities.equals(this.title,              that.title)       &&
-                   Utilities.equals(this.type,               that.type)        &&
-                   Utilities.equals(this.example,            that.example)     &&
-                   Utilities.equals(this.geometry,           that.geometry)    &&
-                   Utilities.equals(this.count,              that.count)       &&
-                   Utilities.equals(this.theme,              that.theme)       &&
-                   Utilities.equals(this.value,              that.value);
->>>>>>> 861679ce
         }
         return false;
     }
