/*
 *    Geotoolkit - An Open Source Java GIS Toolkit
 *    http://www.geotoolkit.org
 *
 *    (C) 2011, Geomatys
 *
 *    This library is free software; you can redistribute it and/or
 *    modify it under the terms of the GNU Lesser General Public
 *    License as published by the Free Software Foundation; either
 *    version 2.1 of the License, or (at your option) any later version.
 *
 *    This library is distributed in the hope that it will be useful,
 *    but WITHOUT ANY WARRANTY; without even the implied warranty of
 *    MERCHANTABILITY or FITNESS FOR A PARTICULAR PURPOSE.  See the GNU
 *    Lesser General Public License for more details.
 */
package org.geotoolkit.wfs.xml.v100;

<<<<<<< HEAD
import java.util.Objects;
=======
import java.util.ArrayList;
import java.util.Arrays;
import java.util.List;
import java.util.logging.Level;
import java.util.logging.Logger;
>>>>>>> 3cdd5ead
import javax.xml.bind.annotation.XmlAccessType;
import javax.xml.bind.annotation.XmlAccessorType;
import javax.xml.bind.annotation.XmlAttribute;
import javax.xml.bind.annotation.XmlType;
<<<<<<< HEAD
=======
import org.geotoolkit.ows.xml.BoundingBox;
import org.geotoolkit.util.Utilities;
>>>>>>> 3cdd5ead


/**
 * <p>Java class for LatLongBoundingBoxType complex type.
 * 
 * <p>The following schema fragment specifies the expected content contained within this class.
 * 
 * <pre>
 * &lt;complexType name="LatLongBoundingBoxType">
 *   &lt;complexContent>
 *     &lt;restriction base="{http://www.w3.org/2001/XMLSchema}anyType">
 *       &lt;attribute name="minx" use="required" type="{http://www.w3.org/2001/XMLSchema}string" />
 *       &lt;attribute name="miny" use="required" type="{http://www.w3.org/2001/XMLSchema}string" />
 *       &lt;attribute name="maxx" use="required" type="{http://www.w3.org/2001/XMLSchema}string" />
 *       &lt;attribute name="maxy" use="required" type="{http://www.w3.org/2001/XMLSchema}string" />
 *     &lt;/restriction>
 *   &lt;/complexContent>
 * &lt;/complexType>
 * </pre>
 * 
 * 
 */
@XmlAccessorType(XmlAccessType.FIELD)
@XmlType(name = "LatLongBoundingBoxType")
public class LatLongBoundingBoxType implements BoundingBox {

    @XmlAttribute(required = true)
    private String minx;
    @XmlAttribute(required = true)
    private String miny;
    @XmlAttribute(required = true)
    private String maxx;
    @XmlAttribute(required = true)
    private String maxy;

    public LatLongBoundingBoxType() {
        
    }
    
    /**
     * Build a 2 dimension boundingBox.
     * 
     */
    public LatLongBoundingBoxType(final double minx, final double miny, final double maxx, final double maxy){
        this.minx = Double.toString(minx);
        this.miny = Double.toString(miny);
        this.maxx = Double.toString(maxx);
        this.maxy = Double.toString(maxy);
    }

    
    /**
     * Gets the value of the minx property.
     * 
     * @return
     *     possible object is
     *     {@link String }
     *     
     */
    public String getMinx() {
        return minx;
    }

    /**
     * Sets the value of the minx property.
     * 
     * @param value
     *     allowed object is
     *     {@link String }
     *     
     */
    public void setMinx(String value) {
        this.minx = value;
    }

    /**
     * Gets the value of the miny property.
     * 
     * @return
     *     possible object is
     *     {@link String }
     *     
     */
    public String getMiny() {
        return miny;
    }

    /**
     * Sets the value of the miny property.
     * 
     * @param value
     *     allowed object is
     *     {@link String }
     *     
     */
    public void setMiny(String value) {
        this.miny = value;
    }

    /**
     * Gets the value of the maxx property.
     * 
     * @return
     *     possible object is
     *     {@link String }
     *     
     */
    public String getMaxx() {
        return maxx;
    }

    /**
     * Sets the value of the maxx property.
     * 
     * @param value
     *     allowed object is
     *     {@link String }
     *     
     */
    public void setMaxx(String value) {
        this.maxx = value;
    }

    /**
     * Gets the value of the maxy property.
     * 
     * @return
     *     possible object is
     *     {@link String }
     *     
     */
    public String getMaxy() {
        return maxy;
    }

    /**
     * Sets the value of the maxy property.
     * 
     * @param value
     *     allowed object is
     *     {@link String }
     *     
     */
    public void setMaxy(String value) {
        this.maxy = value;
    }

    /**
     * Verify if this entry is identical to the specified object.
     */
    @Override
    public boolean equals(final Object object) {
        if (object == this) {
            return true;
        }
        if (object instanceof LatLongBoundingBoxType) {
            final LatLongBoundingBoxType that = (LatLongBoundingBoxType) object;
            return Objects.equals(this.minx        , that.minx)         &&
                   Objects.equals(this.maxx , that.maxx)  &&
                   Objects.equals(this.miny, that.miny) &&
                   Objects.equals(this.maxy, that.maxy);
        }
        return false;
    }

    @Override
    public int hashCode() {
        int hash = 3;
        hash = 11 * hash + (this.minx != null ? this.minx.hashCode() : 0);
        hash = 11 * hash + (this.miny != null ? this.miny.hashCode() : 0);
        hash = 11 * hash + (this.maxx != null ? this.maxx.hashCode() : 0);
        hash = 11 * hash + (this.maxy != null ? this.maxy.hashCode() : 0);
        return hash;
    }

   
    
    @Override
    public String toString() {
        StringBuilder s = new StringBuilder("[").append(this.getClass().getSimpleName()).append("]:").append('\n');
        if (minx != null) {
            s.append("minx:").append(minx).append('\n');
        }
        if (miny != null) {
            s.append("miny:").append(miny).append('\n');
        }
        if (maxx != null) {
            s.append("maxx:").append(maxx).append('\n');
        }
        if (maxy != null) {
            s.append("maxy:").append(maxy).append('\n');
        }
        return s.toString();
    }

    @Override
    public List<Double> getLowerCorner() {
        if (minx != null && miny != null) {
            try {
                return Arrays.asList(Double.parseDouble(minx), 
                                     Double.parseDouble(miny));
            } catch (NumberFormatException ex) {
                Logger.getLogger(LatLongBoundingBoxType.class.getName()).log(Level.WARNING, "error while parsing LatLong bbox", ex);
            }
        }
        return new ArrayList<Double>();
    }

    @Override
    public List<Double> getUpperCorner() {
        if (maxx != null && maxy != null) {
            try {
                return Arrays.asList(Double.parseDouble(maxx), 
                                     Double.parseDouble(maxy));
            } catch (NumberFormatException ex) {
                Logger.getLogger(LatLongBoundingBoxType.class.getName()).log(Level.WARNING, "error while parsing LatLong bbox", ex);
            }
        }
        return new ArrayList<Double>();
    }

    @Override
    public Integer getDimensions() {
        return 2;
    }

    @Override
    public String getCrs() {
        return "CRS:84";
    }
}<|MERGE_RESOLUTION|>--- conflicted
+++ resolved
@@ -16,24 +16,17 @@
  */
 package org.geotoolkit.wfs.xml.v100;
 
-<<<<<<< HEAD
-import java.util.Objects;
-=======
 import java.util.ArrayList;
 import java.util.Arrays;
 import java.util.List;
 import java.util.logging.Level;
 import java.util.logging.Logger;
->>>>>>> 3cdd5ead
 import javax.xml.bind.annotation.XmlAccessType;
 import javax.xml.bind.annotation.XmlAccessorType;
 import javax.xml.bind.annotation.XmlAttribute;
 import javax.xml.bind.annotation.XmlType;
-<<<<<<< HEAD
-=======
 import org.geotoolkit.ows.xml.BoundingBox;
 import org.geotoolkit.util.Utilities;
->>>>>>> 3cdd5ead
 
 
 /**
@@ -191,10 +184,10 @@
         }
         if (object instanceof LatLongBoundingBoxType) {
             final LatLongBoundingBoxType that = (LatLongBoundingBoxType) object;
-            return Objects.equals(this.minx        , that.minx)         &&
-                   Objects.equals(this.maxx , that.maxx)  &&
-                   Objects.equals(this.miny, that.miny) &&
-                   Objects.equals(this.maxy, that.maxy);
+            return Utilities.equals(this.minx        , that.minx)         &&
+                   Utilities.equals(this.maxx , that.maxx)  &&
+                   Utilities.equals(this.miny, that.miny) &&
+                   Utilities.equals(this.maxy, that.maxy);
         }
         return false;
     }
