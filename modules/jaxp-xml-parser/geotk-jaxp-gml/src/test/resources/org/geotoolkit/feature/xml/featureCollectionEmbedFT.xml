<?xml version="1.0" encoding="UTF-8" standalone="yes"?>
<<<<<<< HEAD
<gml:FeatureCollection xmlns:ms="http://mapserver.gis.umn.edu/mapserver" xmlns:gml="http://www.opengis.net/gml" xmlns:wfs="http://www.opengis.net/wfs" xmlns:ogc="http://www.opengis.net/ogc" xmlns:xsi="http://www.w3.org/2001/XMLSchema-instance" xsi:schemaLocation="http://mapserver.gis.umn.edu/mapserver http://www.ifremer.fr/services/wfs1?SERVICE=WFS&amp;VERSION=1.1.0&amp;REQUEST=DescribeFeatureType&amp;TYPENAME=quadrige&amp;OUTPUTFORMAT=text/xml;%20subtype=%22gml/3.1.1%22  http://www.opengis.net/wfs http://schemas.opengis.net/wfs/1.1.0/wfs.xsd">
=======
<gml:FeatureCollection xmlns:ms="http://mapserver.gis.umn.edu/mapserver"
                       xmlns:gml="http://www.opengis.net/gml"
                       xmlns:wfs="http://www.opengis.net/wfs"
                       xmlns:ogc="http://www.opengis.net/ogc"
                       xmlns:xsi="http://www.w3.org/2001/XMLSchema-instance"
                       xsi:schemaLocation="http://mapserver.gis.umn.edu/mapserver http://www.ifremer.fr/services/wfs1?SERVICE=WFS&amp;VERSION=1.1.0&amp;REQUEST=DescribeFeatureType&amp;TYPENAME=quadrige&amp;OUTPUTFORMAT=text/xml;%20subtype=gml/3.1.1  http://www.opengis.net/wfs http://schemas.opengis.net/wfs/1.1.0/wfs.xsd">
>>>>>>> a1e36c99
      <gml:boundedBy>
      	<gml:Envelope srsName="EPSG:4326">
      		<gml:lowerCorner>-21.377488 -61.841000</gml:lowerCorner>
      		<gml:upperCorner>51.213333 55.813188</gml:upperCorner>
      	</gml:Envelope>
      </gml:boundedBy>
    <gml:featureMember>
      <ms:quadrige>
        <gml:boundedBy>
        	<gml:Envelope srsName="EPSG:4326">
        		<gml:lowerCorner>42.889167 3.044000</gml:lowerCorner>
        		<gml:upperCorner>42.889167 3.044000</gml:upperCorner>
        	</gml:Envelope>
        </gml:boundedBy>
        <ms:msGeometry>
          <gml:Point srsName="EPSG:4326">
            <gml:pos>42.889167 3.044000</gml:pos>
          </gml:Point>
        </ms:msGeometry>
        <ms:C_SIEPT38>36083001</ms:C_SIEPT38>
        <ms:L_SIEPT>Etang de Leucate - Palourdes</ms:L_SIEPT>
      </ms:quadrige>
    </gml:featureMember>
</gml:FeatureCollection><|MERGE_RESOLUTION|>--- conflicted
+++ resolved
@@ -1,14 +1,10 @@
 <?xml version="1.0" encoding="UTF-8" standalone="yes"?>
-<<<<<<< HEAD
-<gml:FeatureCollection xmlns:ms="http://mapserver.gis.umn.edu/mapserver" xmlns:gml="http://www.opengis.net/gml" xmlns:wfs="http://www.opengis.net/wfs" xmlns:ogc="http://www.opengis.net/ogc" xmlns:xsi="http://www.w3.org/2001/XMLSchema-instance" xsi:schemaLocation="http://mapserver.gis.umn.edu/mapserver http://www.ifremer.fr/services/wfs1?SERVICE=WFS&amp;VERSION=1.1.0&amp;REQUEST=DescribeFeatureType&amp;TYPENAME=quadrige&amp;OUTPUTFORMAT=text/xml;%20subtype=%22gml/3.1.1%22  http://www.opengis.net/wfs http://schemas.opengis.net/wfs/1.1.0/wfs.xsd">
-=======
 <gml:FeatureCollection xmlns:ms="http://mapserver.gis.umn.edu/mapserver"
                        xmlns:gml="http://www.opengis.net/gml"
                        xmlns:wfs="http://www.opengis.net/wfs"
                        xmlns:ogc="http://www.opengis.net/ogc"
                        xmlns:xsi="http://www.w3.org/2001/XMLSchema-instance"
-                       xsi:schemaLocation="http://mapserver.gis.umn.edu/mapserver http://www.ifremer.fr/services/wfs1?SERVICE=WFS&amp;VERSION=1.1.0&amp;REQUEST=DescribeFeatureType&amp;TYPENAME=quadrige&amp;OUTPUTFORMAT=text/xml;%20subtype=gml/3.1.1  http://www.opengis.net/wfs http://schemas.opengis.net/wfs/1.1.0/wfs.xsd">
->>>>>>> a1e36c99
+                       xsi:schemaLocation="http://mapserver.gis.umn.edu/mapserver http://www.ifremer.fr/services/wfs1?SERVICE=WFS&amp;VERSION=1.1.0&amp;REQUEST=DescribeFeatureType&amp;TYPENAME=quadrige&amp;OUTPUTFORMAT=text/xml;%20subtype=%22gml/3.1.1%22  http://www.opengis.net/wfs http://schemas.opengis.net/wfs/1.1.0/wfs.xsd">
       <gml:boundedBy>
       	<gml:Envelope srsName="EPSG:4326">
       		<gml:lowerCorner>-21.377488 -61.841000</gml:lowerCorner>
