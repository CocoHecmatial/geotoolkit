--- conflicted
+++ resolved
@@ -383,7 +383,6 @@
          * be retained but a warning will be logged.
          */
         String identifier = null;
-<<<<<<< HEAD
         final ResultSet rs = stmt.executeQuery(buffer.toString());
         while (rs.next()) {
             final String candidate = rs.getString(1);
@@ -391,23 +390,8 @@
                 if (identifier == null) {
                     identifier = candidate;
                 } else if (!identifier.equals(candidate)) {
-                    final LogRecord record = Errors.getResources(null).getLogRecord(
-                            Level.WARNING, Errors.Keys.DUPLICATED_VALUES_FOR_KEY_$1, candidate);
-                    record.setSourceClassName(getClass().getCanonicalName());
-                    record.setSourceMethodName("search");
-                    Logging.log(MetadataSource.class, record);
-=======
-        try (ResultSet rs = stmt.executeQuery(buffer.toString())) {
-            while (rs.next()) {
-                final String candidate = rs.getString(1);
-                if (candidate != null) {
-                    if (identifier == null) {
-                        identifier = candidate;
-                    } else if (!identifier.equals(candidate)) {
                         Logging.log(MetadataSource.class, "search", Errors.getResources(null).getLogRecord(
                                 Level.WARNING, Errors.Keys.DUPLICATED_VALUES_FOR_KEY_$1, candidate));
-                    }
->>>>>>> b5a3e6ba
                 }
             }
         }
