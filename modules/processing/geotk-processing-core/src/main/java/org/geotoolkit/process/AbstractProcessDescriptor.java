/*
 *    Geotoolkit - An Open Source Java GIS Toolkit
 *    http://www.geotoolkit.org
 *
 *    (C) 2010, Geomatys
 *
 *    This library is free software; you can redistribute it and/or
 *    modify it under the terms of the GNU Lesser General Public
 *    License as published by the Free Software Foundation;
 *    version 2.1 of the License.
 *
 *    This library is distributed in the hope that it will be useful,
 *    but WITHOUT ANY WARRANTY; without even the implied warranty of
 *    MERCHANTABILITY or FITNESS FOR A PARTICULAR PURPOSE.  See the GNU
 *    Lesser General Public License for more details.
 */

package org.geotoolkit.process;

import org.opengis.metadata.lineage.Algorithm;
import java.util.Collections;
import java.util.Collection;
import org.geotoolkit.util.ArgumentChecks;
import org.opengis.metadata.Identifier;
import org.opengis.metadata.citation.Citation;
import org.opengis.metadata.identification.Identification;
import org.opengis.parameter.ParameterDescriptorGroup;
import org.opengis.util.InternationalString;

import static org.geotoolkit.util.ArgumentChecks.*;

/**
 *
 * @author Johann Sorel (Geomatys)
 * @author Quentin Boileau (Geomatys)
 * @module pending
 */
public abstract class AbstractProcessDescriptor implements ProcessDescriptor {
    private static final String DEFAULT_VERSION = "1.0";

    private final Identifier id;
    private final InternationalString abs;
    private final InternationalString displayName;
    private final ParameterDescriptorGroup inputDesc;
    private final ParameterDescriptorGroup outputdesc;
    private final String version;

    public AbstractProcessDescriptor(final String name, final Identification factoryId, final InternationalString abs,
            final ParameterDescriptorGroup inputDesc, final ParameterDescriptorGroup outputdesc) {
        this(new DerivateIdentifier(name, factoryId),abs,inputDesc,outputdesc);
    }

    public AbstractProcessDescriptor(final String name, final Identification factoryId, final InternationalString abs,
            final InternationalString displayName, final ParameterDescriptorGroup inputDesc, final ParameterDescriptorGroup outputdesc) {
        this(new DerivateIdentifier(name, factoryId), abs, displayName, inputDesc, outputdesc);
    }

    public AbstractProcessDescriptor(final Identifier id, final InternationalString abs,
            final ParameterDescriptorGroup inputDesc, final ParameterDescriptorGroup outputdesc) {
<<<<<<< HEAD
         this(id, abs, null, inputDesc, outputdesc);
     }
    
    
=======
        this(id, abs, null, inputDesc, outputdesc);
    }

>>>>>>> 3cdd5ead
    public AbstractProcessDescriptor(final Identifier id, final InternationalString abs, final InternationalString displayName,
            final ParameterDescriptorGroup inputDesc, final ParameterDescriptorGroup outputdesc) {
        this(id, abs, displayName, inputDesc, outputdesc, DEFAULT_VERSION);
    }

    public AbstractProcessDescriptor(final Identifier id, final InternationalString abs, final InternationalString displayName,
            final ParameterDescriptorGroup inputDesc, final ParameterDescriptorGroup outputdesc, final String version) {
        ensureNonNull("id", id);
        ensureNonNull("abs", abs);
        ensureNonNull("inputDesc", inputDesc);
        ensureNonNull("outputdesc", outputdesc);
        this.id = id;
        this.abs = abs;
        this.displayName = displayName;
        this.inputDesc = inputDesc;
        this.outputdesc = outputdesc;
        this.version = (version == null) ? DEFAULT_VERSION : version;
    }
<<<<<<< HEAD
=======


>>>>>>> 3cdd5ead

    @Override
    public Identifier getIdentifier() {
        return id;
    }
    
    @Override
    public InternationalString getDisplayName() {
        return displayName;
    }

    @Override
    public InternationalString getProcedureDescription() {
        return abs;
    }

    @Override
    public final ParameterDescriptorGroup getInputDescriptor() {
        return inputDesc;
    }

    @Override
    public final ParameterDescriptorGroup getOutputDescriptor() {
        return outputdesc;
    }

    /**
     * Get the process version. By default, return {@code 1.0}.
     *
     * @return The process version. By default {@code 1.0}.
     */
    public String getVersion() {
        return version;
    }

    @Override
    public Collection<? extends Citation> getSoftwareReferences() {
        return Collections.emptySet();
    }

    @Override
    public Collection<? extends Citation> getDocumentations() {
        return Collections.emptySet();
    }

    @Override
    public InternationalString getRunTimeParameters() {
        return null;
    }

    @Override
    public Collection<? extends Algorithm> getAlgorithms() {
        return Collections.emptySet();
    }


    protected static class DerivateIdentifier implements Identifier{

        private final String code;
        private final Identification factoryId;

        public DerivateIdentifier(final String code, final Identification factoryId) {
            ArgumentChecks.ensureNonNull("factoryId", factoryId);
            ArgumentChecks.ensureNonNull("code", code);
            this.code = code;
            this.factoryId = factoryId;
        }

        @Override
        public String getCode() {
            return code;
        }

        @Override
        public Citation getAuthority() {
            return factoryId.getCitation();
        }
    }

    /**
     * @return process authority and name. Also table of process inputs and outputs.
     */
    @Override
    public String toString() {
        final StringBuilder sb = new StringBuilder();
        sb.append("Authority         : ");
        sb.append(id.getAuthority().getTitle().toString()).append("\n");
        sb.append("Code              : ");
        sb.append(id.getCode()).append("\n");
        sb.append("Display name      : ");
        sb.append(displayName).append("\n");
        sb.append("Abstract          : ");
        sb.append(abs.toString()).append("\n");
        sb.append(inputDesc.toString());
        sb.append(outputdesc.toString());
        return sb.toString();

    }


}<|MERGE_RESOLUTION|>--- conflicted
+++ resolved
@@ -57,16 +57,9 @@
 
     public AbstractProcessDescriptor(final Identifier id, final InternationalString abs,
             final ParameterDescriptorGroup inputDesc, final ParameterDescriptorGroup outputdesc) {
-<<<<<<< HEAD
-         this(id, abs, null, inputDesc, outputdesc);
-     }
-    
-    
-=======
         this(id, abs, null, inputDesc, outputdesc);
     }
 
->>>>>>> 3cdd5ead
     public AbstractProcessDescriptor(final Identifier id, final InternationalString abs, final InternationalString displayName,
             final ParameterDescriptorGroup inputDesc, final ParameterDescriptorGroup outputdesc) {
         this(id, abs, displayName, inputDesc, outputdesc, DEFAULT_VERSION);
@@ -85,17 +78,14 @@
         this.outputdesc = outputdesc;
         this.version = (version == null) ? DEFAULT_VERSION : version;
     }
-<<<<<<< HEAD
-=======
 
 
->>>>>>> 3cdd5ead
 
     @Override
     public Identifier getIdentifier() {
         return id;
     }
-    
+
     @Override
     public InternationalString getDisplayName() {
         return displayName;
