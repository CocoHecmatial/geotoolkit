--- conflicted
+++ resolved
@@ -187,98 +187,4 @@
     public Point2D toPoint2D() {
         return new Point2D.Double(x,y);
     }
-<<<<<<< HEAD
-
-    /**
-     * Formats this position in the <cite>Well Known Text</cite> (WKT) format.
-     * The output is like below:
-     *
-     * <blockquote>{@code POINT(}{@linkplain #getCoordinate() ordinates}{@code )}</blockquote>
-     *
-     * The output of this method can be
-     * {@linkplain GeneralDirectPosition#GeneralDirectPosition(String) parsed} by the
-     * {@link GeneralDirectPosition} constructor.
-     */
-    @Override
-    public String toString() {
-        return AbstractDirectPosition.toString(this);
-    }
-
-    /**
-     * Returns a hash value for this coordinate. This method implements the
-     * {@link DirectPosition#hashCode} contract, not the {@link Point2D#hashCode} contract.
-     *
-     * @return A hash code value for this position.
-     */
-    @Override
-    public int hashCode() {
-        return AbstractDirectPosition.hashCode(this);
-    }
-
-    /**
-     * Compares this point with the specified object for equality. If the given object implements
-     * the {@link DirectPosition} interface, then the comparison is performed as specified in its
-     * {@link DirectPosition#equals} contract. Otherwise the comparison is performed as specified
-     * in {@link Point2D#equals}.
-     *
-     * @param object The object to compare with this position.
-     * @return {@code true} if the given object is equal to this position.
-     */
-    @Override
-    public boolean equals(final Object object) {
-        /*
-         * If the other object implements the DirectPosition interface, performs
-         * the comparison as specified in DirectPosition.equals(Object) contract.
-         */
-        if (object instanceof DirectPosition) {
-            final DirectPosition other = (DirectPosition) object;
-            if (other.getDimension() == 2 &&
-                Utilities.equals(other.getOrdinate(0), x) &&
-                Utilities.equals(other.getOrdinate(1), y) &&
-                Utilities.equals(other.getCoordinateReferenceSystem(), crs))
-            {
-                assert hashCode() == other.hashCode() : this;
-                return true;
-            }
-            return false;
-        }
-        /*
-         * Otherwise performs the comparison as in Point2D.equals(Object).
-         * Do NOT check the CRS if the given object is an ordinary Point2D.
-         * This is necessary in order to respect the contract defined in Point2D.
-         */
-        return super.equals(object);
-    }
-
-    /**
-     * Returns a clone of this point.
-     *
-     * @return A clone of this position.
-     */
-    @Override
-    public DirectPosition2D clone() {
-        return (DirectPosition2D) super.clone();
-    }
-
-    /**
-     * Write this object to the specified stream. This method is necessary
-     * because the super-class is not serializable.
-     */
-    private void writeObject(final ObjectOutputStream out) throws IOException {
-        out.defaultWriteObject();
-        out.writeDouble(x);
-        out.writeDouble(y);
-    }
-
-    /**
-     * Read this object from the specified stream. This method is necessary
-     * because the super-class is not serializable.
-     */
-    private void readObject(final ObjectInputStream in) throws IOException, ClassNotFoundException {
-        in.defaultReadObject();
-        x = in.readDouble();
-        y = in.readDouble();
-    }
-=======
->>>>>>> 0dcdbbba
 }