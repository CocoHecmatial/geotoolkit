--- conflicted
+++ resolved
@@ -400,130 +400,4 @@
             default: throw indexOutOfBounds(dimension);
         }
     }
-<<<<<<< HEAD
-
-    /**
-     * Adds a point to this rectangle. The resulting rectangle is the smallest rectangle that
-     * contains both the original rectangle and the specified point.
-     * <p>
-     * After adding a point, a call to {@link #contains(double, double)} with the added point
-     * as an argument will return {@code true}, except if one of the point ordinates was
-     * {@link Double#NaN} in which case the corresponding ordinate has been ignored.
-     *
-     * {@section Spanning the anti-meridian of a Geographic CRS}
-     * This method supports anti-meridian spanning in the same way than
-     * {@link GeneralEnvelope#add(DirectPosition)}.
-     *
-     * @param px The first ordinate of the point to add.
-     * @param py The second ordinate of the point to add.
-     */
-    @Override
-    public void add(final double px, final double py) {
-        double off = px - x;
-        if (!isNegative(width)) { // Standard case, or NaN.
-            if (off < 0) {x=px; width -= off;}
-            if (off > width)   {width  = off;}
-        } else if (off < 0) {
-            final double r = width - off;
-            if (r < 0) {
-                if (r > off) width  = off;
-                else {x=px;  width -= off;}
-            }
-        }
-        off = py - y;
-        if (!isNegative(height)) {
-            if (off < 0) {y=py; height -= off;}
-            if (off > height)  {height  = off;}
-        } else if (off < 0) {
-            final double r = height - off;
-            if (r < 0) {
-                if (r > off) height  = off;
-                else {y=py;  height -= off;}
-            }
-        }
-        assert contains(px, py) || isEmpty() || isNaN(px) || isNaN(py);
-    }
-
-    /**
-     * Compares the specified object with this envelope for equality. If the given object is not
-     * an instance of {@code Envelope2D}, then the two objects are compared as plain rectangles,
-     * i.e. the {@linkplain #getCoordinateReferenceSystem() coordinate reference system} of this
-     * envelope is ignored.
-     *
-     * {@section Note on <code>hashCode()</code>}
-     * This class does not override the {@link #hashCode()} method for consistency with the
-     * {@link Rectangle2D#equals(Object)} method, which compare arbitrary {@code Rectangle2D}
-     * implementations.
-     *
-     * @param object The object to compare with this envelope.
-     * @return {@code true} if the given object is equal to this envelope.
-     */
-    @Override
-    public boolean equals(final Object object) {
-        if (object instanceof Envelope2D) {
-            final Envelope2D other = (Envelope2D) object;
-            return Utilities.equals(x,      other.x)      &&
-                   Utilities.equals(y,      other.y)      &&
-                   Utilities.equals(width,  other.width)  &&
-                   Utilities.equals(height, other.height) &&
-                   Utilities.equals(crs,    other.crs);
-        } else {
-            return super.equals(object);
-        }
-    }
-
-    /**
-     * Returns {@code true} if {@code this} envelope bounds is equal to {@code that} envelope
-     * bounds in two specified dimensions. The coordinate reference system is not compared, since
-     * it doesn't need to have the same number of dimensions.
-     *
-     * @param that The envelope to compare to.
-     * @param xDim The dimension of {@code that} envelope to compare to the <var>x</var> dimension
-     *             of {@code this} envelope.
-     * @param yDim The dimension of {@code that} envelope to compare to the <var>y</var> dimension
-     *             of {@code this} envelope.
-     * @param eps  A small tolerance number for floating point number comparisons. This value will
-     *             be scaled according this envelope {@linkplain #width width} and
-     *             {@linkplain #height height}.
-     * @return {@code true} if the envelope bounds are the same (up to the specified tolerance
-     *         level) in the specified dimensions, or {@code false} otherwise.
-     */
-    public boolean boundsEquals(final Envelope that, final int xDim, final int yDim, double eps) {
-        eps *= 0.5*(width + height);
-        for (int i=0; i<4; i++) {
-            final int dim2D = (i & 1);
-            final int dimND = (dim2D == 0) ? xDim : yDim;
-            final double value2D, valueND;
-            if ((i & 2) == 0) {
-                value2D = this.getMinimum(dim2D);
-                valueND = that.getMinimum(dimND);
-            } else {
-                value2D = this.getMaximum(dim2D);
-                valueND = that.getMaximum(dimND);
-            }
-            // Use '!' for catching NaN values.
-            if (!(Math.abs(value2D - valueND) <= eps)) {
-                return false;
-            }
-        }
-        return true;
-    }
-
-    /**
-     * Formats this envelope in the <cite>Well Known Text</cite> (WKT) format.
-     * The output is like below:
-     *
-     * <blockquote>{@code BOX2D(}{@linkplain #getLowerCorner() lower corner}{@code ,}
-     * {@linkplain #getUpperCorner() upper corner}{@code )}</blockquote>
-     *
-     * @see Envelopes#toWKT(Envelope)
-     *
-     * @since 2.4
-     */
-    @Override
-    public String toString() {
-        return AbstractEnvelope.toString(this);
-    }
-=======
->>>>>>> 0dcdbbba
 }