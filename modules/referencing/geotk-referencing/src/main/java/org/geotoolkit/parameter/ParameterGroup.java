--- conflicted
+++ resolved
@@ -27,11 +27,7 @@
 import java.util.ArrayList;
 import java.util.Collections;
 import java.util.LinkedHashMap;
-<<<<<<< HEAD
-=======
-import java.util.Objects;
 import java.lang.reflect.Field;
->>>>>>> db10a91c
 
 import org.opengis.metadata.Identifier;
 import org.opengis.parameter.ParameterValue;
@@ -434,7 +430,7 @@
             final Field field = ParameterGroup.class.getDeclaredField("values");
             field.setAccessible(true);
             field.set(copy, values.clone());
-        } catch (ReflectiveOperationException cause) {
+        } catch (Exception cause) {
             throw new AssertionError(cause);
         }
         for (int i=copy.values.size(); --i>=0;) {
