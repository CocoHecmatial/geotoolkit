--- conflicted
+++ resolved
@@ -376,11 +376,7 @@
             switch (mode) {
                 case STRICT: {
                     final DefaultCompoundCRS that = (DefaultCompoundCRS) object;
-<<<<<<< HEAD
-                    return Utilities.equals(this.crs, that.crs);
-=======
-                    return Objects.equals(this.components, that.components);
->>>>>>> 3b928d2f
+                    return Utilities.equals(this.components, that.components);
                 }
                 default: {
                     final CompoundCRS that = (CompoundCRS) object;
