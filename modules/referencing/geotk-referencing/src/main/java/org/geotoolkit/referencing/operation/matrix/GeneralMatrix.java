/*
 *    Geotoolkit.org - An Open Source Java GIS Toolkit
 *    http://www.geotoolkit.org
 *
 *    (C) 2001-2012, Open Source Geospatial Foundation (OSGeo)
 *    (C) 2009-2012, Geomatys
 *
 *    This library is free software; you can redistribute it and/or
 *    modify it under the terms of the GNU Lesser General Public
 *    License as published by the Free Software Foundation;
 *    version 2.1 of the License.
 *
 *    This library is distributed in the hope that it will be useful,
 *    but WITHOUT ANY WARRANTY; without even the implied warranty of
 *    MERCHANTABILITY or FITNESS FOR A PARTICULAR PURPOSE.  See the GNU
 *    Lesser General Public License for more details.
 */
package org.geotoolkit.referencing.operation.matrix;

import java.awt.geom.AffineTransform;
import java.text.ParseException;
import java.text.FieldPosition;
import java.text.NumberFormat;
import java.util.Locale;
import java.util.Arrays;
import java.io.File;
import java.io.FileReader;
import java.io.BufferedReader;
import java.io.IOException;
import javax.vecmath.GMatrix;

import org.opengis.referencing.cs.AxisDirection;
import org.opengis.referencing.operation.Matrix;
import org.opengis.geometry.Envelope;
import org.opengis.geometry.MismatchedDimensionException;

import org.apache.sis.util.ArraysExt;
import org.apache.sis.util.CharSequences;
import org.apache.sis.util.ComparisonMode;
import org.apache.sis.math.MathFunctions;
import org.geotoolkit.math.Statistics;
import org.geotoolkit.resources.Errors;
import org.geotoolkit.io.ContentFormatException;
import org.geotoolkit.io.LineFormat;
import org.geotoolkit.internal.referencing.AxisDirections;


/**
 * A two dimensional array of numbers. Row and column numbering begins with zero.
 *
 * @author Martin Desruisseaux (IRD, Geomatys)
 * @author Simone Giannecchini (Geosolutions)
 * @version 3.20
 *
 * @see javax.vecmath.GMatrix
 * @see java.awt.geom.AffineTransform
 * @see javax.media.jai.PerspectiveTransform
 * @see javax.media.j3d.Transform3D
 * @see <A HREF="http://math.nist.gov/javanumerics/jama/">Jama matrix</A>
 * @see <A HREF="http://jcp.org/jsr/detail/83.jsp">JSR-83 Multiarray package</A>
 *
 * @since 1.2
 * @module
 */
public class GeneralMatrix extends GMatrix implements XMatrix {
    /**
     * Serial number for inter-operability with different versions.
     */
    private static final long serialVersionUID = 8447482612423035360L;

    /**
     * Constructs a square identity matrix of size {@code size}&nbsp;&times;&nbsp;{@code size}.
     *
     * @param size The number of rows and columns.
     */
    public GeneralMatrix(final int size) {
        super(size, size);
    }

    /**
     * Creates a matrix of size {@code numRow}&nbsp;&times;&nbsp;{@code numCol}.
     * Elements on the diagonal (<var>j</var> == <var>i</var>) are set to 1.
     *
     * @param numRow Number of rows.
     * @param numCol Number of columns.
     */
    public GeneralMatrix(final int numRow, final int numCol) {
        super(numRow, numCol);
    }

    /**
     * Constructs a {@code numRow}&nbsp;&times;&nbsp;{@code numCol} matrix
     * initialized to the values in the {@code matrix} array. The array values
     * are copied in one row at a time in row major fashion. The array should be
     * exactly {@code numRow*numCol} in length. Note that because row and column
     * numbering begins with zero, {@code numRow} and {@code numCol} will be
     * one larger than the maximum possible matrix index values.
     *
     * @param numRow Number of rows.
     * @param numCol Number of columns.
     * @param matrix Initial values.
     */
    public GeneralMatrix(final int numRow, final int numCol, final double[] matrix) {
        super(numRow, numCol, matrix);
        if (numRow*numCol != matrix.length) {
            throw new IllegalArgumentException(String.valueOf(matrix.length));
        }
    }

    /**
     * Constructs a new matrix from a two-dimensional array of doubles.
     *
     * @param  matrix Array of rows. Each row must have the same length.
     * @throws IllegalArgumentException if the specified matrix is not regular
     *         (i.e. if all rows doesn't have the same length).
     */
    public GeneralMatrix(final double[]... matrix) throws IllegalArgumentException {
        super(matrix.length, (matrix.length!=0) ? matrix[0].length : 0);
        final int numRow = getNumRow();
        final int numCol = getNumCol();
        for (int j=0; j<numRow; j++) {
            if (matrix[j].length != numCol) {
                throw new IllegalArgumentException(Errors.format(Errors.Keys.MATRIX_NOT_REGULAR));
            }
            setRow(j, matrix[j]);
        }
    }

    /**
     * Constructs a new matrix and copies the initial values from the parameter matrix.
     *
     * @param matrix The matrix to copy.
     */
    public GeneralMatrix(final Matrix matrix) {
        this(matrix.getNumRow(), matrix.getNumCol());
        final int height = getNumRow();
        final int width  = getNumCol();
        for (int j=0; j<height; j++) {
            for (int i=0; i<width; i++) {
                setElement(j, i, matrix.getElement(j, i));
            }
        }
    }

    /**
     * Constructs a new matrix and copies the initial values from the parameter matrix.
     *
     * @param matrix The matrix to copy.
     */
    public GeneralMatrix(final GMatrix matrix) {
        super(matrix);
    }

    /**
     * Constructs a 3&times;3 matrix from the specified affine transform.
     *
     * @param transform The matrix to copy.
     */
    public GeneralMatrix(final AffineTransform transform) {
        super(3,3, new double[] {
            transform.getScaleX(), transform.getShearX(), transform.getTranslateX(),
            transform.getShearY(), transform.getScaleY(), transform.getTranslateY(),
            0,                     0,                     1
        });
        assert isAffine() : this;
    }

    /**
     * Constructs a transform that maps a source region to a destination region.
     * Axis order and direction are left unchanged.
     * <p>
     * If the source dimension is equal to the destination dimension,
     * then the transform is affine. However, the following special cases
     * are also handled:
     * <p>
     * <ul>
     *   <li>If the target dimension is smaller than the source dimension,
     *       then extra dimensions are dropped.</li>
     *   <li>If the target dimension is greater than the source dimension,
     *       then the coordinates in the new dimensions are set to 0.</li>
     * </ul>
     *
     * @param srcRegion The source region.
     * @param dstRegion The destination region.
     */
    public GeneralMatrix(final Envelope srcRegion,
                         final Envelope dstRegion)
    {
        super(dstRegion.getDimension()+1, srcRegion.getDimension()+1);
        // Next lines should be first if only Sun could fix RFE #4093999 (sigh...)
        final int srcDim = srcRegion.getDimension();
        final int dstDim = dstRegion.getDimension();
        for (int i=Math.min(srcDim, dstDim); --i>=0;) {
            double scale     = dstRegion.getSpan(i)    / srcRegion.getSpan(i);
            double translate = dstRegion.getMinimum(i) - srcRegion.getMinimum(i)*scale;
            setElement(i, i,         scale);
            setElement(i, srcDim, translate);
        }
        setElement(dstDim, srcDim, 1);
        assert (srcDim != dstDim) || isAffine() : this;
    }

    /**
     * Constructs a transform changing axis order and/or direction.
     * For example, the transform may converts (NORTH,WEST) coordinates
     * into (EAST,NORTH). Axis direction can be inverted only. For example,
     * it is illegal to transform (NORTH,WEST) coordinates into (NORTH,DOWN).
     * <p>
     * If the source dimension is equal to the destination dimension,
     * then the transform is affine. However, the following special cases
     * are also handled:
     * <p>
     * <ul>
     *   <li>If the target dimension is smaller than the source dimension,
     *       extra axis are dropped. An exception is thrown if the target
     *       contains some axis not found in the source.</li>
     * </ul>
     *
     * @param  srcAxis The set of axis direction for source coordinate system.
     * @param  dstAxis The set of axis direction for destination coordinate system.
     * @throws IllegalArgumentException If {@code dstAxis} contains some axis
     *         not found in {@code srcAxis}, or if some colinear axis were found.
     */
    public GeneralMatrix(final AxisDirection[] srcAxis,
                         final AxisDirection[] dstAxis)
    {
        this(null, srcAxis, null, dstAxis, false);
    }

    /**
     * Constructs a transform mapping a source region to a destination region.
     * Axis order and/or direction can be changed during the process.
     * For example, the transform may convert (NORTH,WEST) coordinates
     * into (EAST,NORTH). Axis direction can be inverted only. For example,
     * it is illegal to transform (NORTH,WEST) coordinates into (NORTH,DOWN).
     * <p>
     * If the source dimension is equal to the destination dimension,
     * then the transform is affine. However, the following special cases
     * are also handled:
     * <p>
     * <ul>
     *   <li>If the target dimension is smaller than the source dimension,
     *       extra axis are dropped. An exception is thrown if the target
     *       contains some axis not found in the source.</li>
     * </ul>
     *
     * @param srcRegion The source region.
     * @param srcAxis   Axis direction for each dimension of the source region.
     * @param dstRegion The destination region.
     * @param dstAxis   Axis direction for each dimension of the destination region.
     * @throws MismatchedDimensionException if the envelope dimension doesn't
     *         matches the axis direction array length.
     * @throws IllegalArgumentException If {@code dstAxis} contains some axis
     *         not found in {@code srcAxis}, or if some colinear axis were found.
     */
    public GeneralMatrix(final Envelope srcRegion, final AxisDirection[] srcAxis,
                         final Envelope dstRegion, final AxisDirection[] dstAxis)
    {
        this(srcRegion, srcAxis, dstRegion, dstAxis, true);
    }

    /**
     * Implementation of constructors expecting envelope and/or axis directions.
     *
     * @param validRegions {@code true} if source and destination regions must
     *        be taken in account. If {@code false}, then source and destination
     *        regions will be ignored and may be null.
     */
    private GeneralMatrix(final Envelope srcRegion, final AxisDirection[] srcAxis,
                          final Envelope dstRegion, final AxisDirection[] dstAxis,
                          final boolean validRegions)
    {
        super(dstAxis.length+1, srcAxis.length+1);
        if (validRegions) {
            ensureDimensionMatch("srcRegion", srcRegion, srcAxis.length);
            ensureDimensionMatch("dstRegion", dstRegion, dstAxis.length);
        }
        /*
         * Maps source axis to destination axis. If no axis is moved (for example if the user
         * want to transform (NORTH,EAST) to (SOUTH,EAST)), then source and destination index
         * will be equal.   If some axis are moved (for example if the user want to transform
         * (NORTH,EAST) to (EAST,NORTH)), then ordinates at index {@code srcIndex} will have
         * to be moved at index {@code dstIndex}.
         */
        setZero();
        for (int dstIndex=0; dstIndex<dstAxis.length; dstIndex++) {
            boolean hasFound = false;
            final AxisDirection dstAxe = dstAxis[dstIndex];
            final AxisDirection search = AxisDirections.absolute(dstAxe);
            for (int srcIndex=0; srcIndex<srcAxis.length; srcIndex++) {
                final AxisDirection srcAxe = srcAxis[srcIndex];
                if (search.equals(AxisDirections.absolute(srcAxe))) {
                    if (hasFound) {
                        throw new IllegalArgumentException(Errors.format(
                                Errors.Keys.COLINEAR_AXIS_$2, srcAxe.name(), dstAxe.name()));
                    }
                    hasFound = true;
                    /*
                     * Set the matrix elements. Some matrix elements will never
                     * be set. They will be left to zero, which is their wanted
                     * value.
                     */
                    final boolean normal = srcAxe.equals(dstAxe);
                    double scale = (normal) ? +1 : -1;
                    double translate = 0;
                    if (validRegions) {
                        translate  = (normal) ? dstRegion.getMinimum(dstIndex)
                                              : dstRegion.getMaximum(dstIndex);
                        scale     *= dstRegion.getSpan(dstIndex) /
                                     srcRegion.getSpan(srcIndex);
                        translate -= srcRegion.getMinimum(srcIndex) * scale;
                    }
                    setElement(dstIndex, srcIndex,       scale);
                    setElement(dstIndex, srcAxis.length, translate);
                }
            }
            if (!hasFound) {
                throw new IllegalArgumentException(Errors.format(
                        Errors.Keys.NO_SOURCE_AXIS_$1, dstAxis[dstIndex].name()));
            }
        }
        setElement(dstAxis.length, srcAxis.length, 1);
        assert (srcAxis.length != dstAxis.length) || isAffine() : this;
    }

    /**
     * Convenience method for checking object dimension validity.
     * This method is usually invoked for argument checking.
     *
     * @param  name      The name of the argument to check.
     * @param  envelope  The envelope to check.
     * @param  dimension The expected dimension for the object.
     * @throws MismatchedDimensionException if the envelope doesn't have the expected dimension.
     */
    private static void ensureDimensionMatch(final String name, final Envelope envelope,
            final int dimension) throws MismatchedDimensionException
    {
        final int dim = envelope.getDimension();
        if (dimension != dim) {
            throw new MismatchedDimensionException(Errors.format(
                    Errors.Keys.MISMATCHED_DIMENSION_$3, name, dim, dimension));
        }
    }

    /**
     * Retrieves the specifiable values in the transformation matrix into a
     * 2-dimensional array of double precision values. The values are stored
     * into the 2-dimensional array using the row index as the first subscript
     * and the column index as the second. Values are copied; changes to the
     * returned array will not change this matrix.
     *
     * @param matrix The matrix to extract elements from.
     * @return The matrix elements.
     */
    public static double[][] getElements(final Matrix matrix) {
        if (matrix instanceof GeneralMatrix) {
            return ((GeneralMatrix) matrix).getElements();
        }
        final int numCol = matrix.getNumCol();
        final double[][] rows = new double[matrix.getNumRow()][];
        for (int j=0; j<rows.length; j++) {
            final double[] row;
            rows[j] = row = new double[numCol];
            for (int i=0; i<row.length; i++) {
                row[i] = matrix.getElement(j, i);
            }
        }
        return rows;
    }

    /**
     * Retrieves the specifiable values in the transformation matrix into a
     * 2-dimensional array of double precision values. The values are stored
     * into the 2-dimensional array using the row index as the first subscript
     * and the column index as the second. Values are copied; changes to the
     * returned array will not change this matrix.
     *
     * @return The matrix elements.
     */
    public final double[][] getElements() {
        final int numCol = getNumCol();
        final double[][] rows = new double[getNumRow()][];
        for (int j=0; j<rows.length; j++) {
            getRow(j, rows[j]=new double[numCol]);
        }
        return rows;
    }

    /**
     * {@inheritDoc}
     */
    @Override
    public final boolean isAffine() {
        int dimension  = getNumRow();
        if (dimension != getNumCol()) {
            return false;
        }
        dimension--;
        for (int i=0; i<=dimension; i++) {
            if (getElement(dimension, i) != (i==dimension ? 1 : 0)) {
                return false;
            }
        }
        return true;
    }

    /**
     * Returns {@code true} if this matrix is an identity matrix.
     */
    @Override
    public final boolean isIdentity() {
        final int numRow = getNumRow();
        final int numCol = getNumCol();
        if (numRow != numCol) {
            return false;
        }
        for (int j=0; j<numRow; j++) {
            for (int i=0; i<numCol; i++) {
                if (getElement(j,i) != (i==j ? 1 : 0)) {
                    return false;
                }
            }
        }
        assert isAffine() : this;
        assert isIdentity(0) : this;
        return true;
    }

    /**
     * {@inheritDoc}
     *
     * @since 2.3.1
     */
    @Override
    public final boolean isIdentity(double tolerance) {
        return isIdentity(this, tolerance);
    }

    /**
     * Returns {@code true} if the matrix is an identity matrix using the provided tolerance.
     */
    static boolean isIdentity(final Matrix matrix, double tolerance) {
        tolerance = Math.abs(tolerance);
        final int numRow = matrix.getNumRow();
        final int numCol = matrix.getNumCol();
        if (numRow != numCol) {
            return false;
        }
        for (int j=0; j<numRow; j++) {
            for (int i=0; i<numCol; i++) {
                double e = matrix.getElement(j,i);
                if (i == j) {
                    e--;
                }
                if (!(Math.abs(e) <= tolerance)) {  // Uses '!' in order to catch NaN values.
                    return false;
                }
            }
        }
        // Note: we can't assert matrix.isAffine().
        return true;
    }

    /**
     * {@inheritDoc}
     */
    @Override
    public final void multiply(final Matrix matrix) {
        final GMatrix m;
        if (matrix instanceof GMatrix) {
            m = (GMatrix) matrix;
        } else {
            m = new GeneralMatrix(matrix);
        }
        mul(m);
    }

    /**
     * {@inheritDoc}
     */
    @Override
    public void normalizeColumns() {
        final double[] column = new double[getNumRow()];
        for (int i=getNumCol(); --i>=0;) {
            getColumn(i, column);
            final double m = MathFunctions.magnitude(column);
            for (int j=0; j<column.length; j++) {
                column[j] /= m;
            }
            setColumn(i, column);
        }
    }

    /**
     * {@inheritDoc}
     */
    @Override
    public boolean equals(final Matrix matrix, final double tolerance) {
        return Matrices.equals(this, matrix, tolerance, false);
    }

    /**
     * {@inheritDoc}
     */
    @Override
    public boolean equals(final Object object, final ComparisonMode mode) {
        return (object instanceof Matrix) && Matrices.equals(this, (Matrix) object, mode);
    }

    /**
     * Returns an affine transform for this matrix.
     * This is a convenience method for inter-operability with Java2D.
     *
     * @return The affine transform for this matrix.
     * @throws IllegalStateException if this matrix is not 3&times;3,
     *         or if the last row is not {@code [0 0 1]}.
     */
    public final AffineTransform toAffineTransform2D() throws IllegalStateException {
        int check;
        if ((check=getNumRow()) != 3 || (check=getNumCol()) != 3) {
            throw new IllegalStateException(Errors.format(
                    Errors.Keys.NOT_TWO_DIMENSIONAL_$1, check-1));
        }
        if (isAffine()) {
            return new AffineMatrix3(getElement(0,0), getElement(1,0),
                                     getElement(0,1), getElement(1,1),
                                     getElement(0,2), getElement(1,2));
        }
        throw new IllegalStateException(Errors.format(Errors.Keys.NOT_AN_AFFINE_TRANSFORM));
    }

    /**
     * Loads data from the specified file until the first blank line or end of file. The
     * encoding is assumed to be the platform default and the locale is {@link Locale#US US}.
     *
     * @param  file The file to read.
     * @return The matrix parsed from the file.
     * @throws IOException if an error occurred while reading the file.
     *
     * @since 2.2
     */
    public static GeneralMatrix load(final File file) throws IOException {
        final BufferedReader in = new BufferedReader(new FileReader(file));
        try {
            return load(in, Locale.US);
        } finally {
            in.close();
        }
    }

    /**
     * Loads data from the specified stream until the first blank line or end of stream.
     *
     * @param  in The stream to read.
     * @param  locale The locale for the numbers to be parsed.
     * @return The matrix parsed from the stream.
     * @throws IOException if an error occurred while reading the stream.
     *
     * @since 2.2
     */
    public static GeneralMatrix load(final BufferedReader in, final Locale locale) throws IOException {
        final LineFormat parser = new LineFormat(locale);
        double[] data = null;
        double[] row  = null;
        int   numRow  = 0;
        int   numData = 0;
        String line;
        while ((line = in.readLine()) != null) {
            if ((line=line.trim()).isEmpty()) {
                if (numRow == 0) {
                    continue;
                } else {
                    break;
                }
            }
            try {
                parser.setLine(line);
                row = parser.getValues(row);
            } catch (ParseException exception) {
                throw new ContentFormatException(exception.getLocalizedMessage(), exception);
            }
            final int upper = numData + row.length;
            if (data == null) {
                // Assumes a square matrix.
                data = new double[numData * numData];
            }
            if (upper > data.length) {
                data = Arrays.copyOf(data, upper*2);
            }
            System.arraycopy(row, 0, data, numData, row.length);
            numData = upper;
            numRow++;
            assert numData % numRow == 0 : numData;
        }
        data = (data != null) ? ArraysExt.resize(data, numData) : ArraysExt.EMPTY_DOUBLE;
        return new GeneralMatrix(numRow, numData/numRow, data);
    }

    /**
     * Returns a string representation of this matrix. The returned string is implementation
     * dependent. It is usually provided for debugging purposes only.
     */
    @Override
    public String toString() {
        return toString(this);
    }

    /**
     * Returns a string representation of the specified matrix. The returned string is
     * implementation dependent. It is usually provided for debugging purposes only.
     */
    static String toString(final Matrix matrix) {
        /*
         * Chooses a NumberFormat (more specifically the number of fraction digits)
         * based on the element values (their range, mean and standard deviation).
         */
        final int numRow = matrix.getNumRow();
        final int numCol = matrix.getNumCol();
        final Statistics statistics = new Statistics();
        for (int j=0; j<numRow; j++) {
            for (int i=0; i<numCol; i++) {
                statistics.add(matrix.getElement(j,i));
            }
        }
        final NumberFormat format = statistics.getNumberFormat(null);
        format.setGroupingUsed(false);
        final int columnWidth = format.getMaximumFractionDigits() + 6;
        final FieldPosition dummy = new FieldPosition(0);
        /*
         * Formats the element values like usual matrix representation (including the brackets).
         */
<<<<<<< HEAD
        final String lineSeparator = System.getProperty("line.separator", "\n");
        final String whiteline = Strings.spaces(numCol*columnWidth + 1);
=======
        final String lineSeparator = System.lineSeparator();
        final CharSequence whiteline = CharSequences.spaces(numCol*columnWidth + 1);
>>>>>>> 00921351
        StringBuffer buffer = new StringBuffer();
        buffer.append('\u250C').append(whiteline).append('\u2510').append(lineSeparator);
        for (int j=0; j<numRow; j++) {
            buffer.append('\u2502');
            for (int i=0; i<numCol; i++) {
                final int position = buffer.length();
                buffer = format.format(matrix.getElement(j,i), buffer, dummy);
                final int spaces = Math.max(columnWidth - (buffer.length() - position), 1);
                buffer.insert(position, CharSequences.spaces(spaces));
            }
            buffer.append(" \u2502").append(lineSeparator);
        }
        return buffer.append('\u2514').append(whiteline).append('\u2518').append(lineSeparator).toString();
    }

    /**
     * Returns a clone of this matrix.
     */
    @Override
    public GeneralMatrix clone() {
        return (GeneralMatrix) super.clone();
    }
}<|MERGE_RESOLUTION|>--- conflicted
+++ resolved
@@ -629,13 +629,8 @@
         /*
          * Formats the element values like usual matrix representation (including the brackets).
          */
-<<<<<<< HEAD
         final String lineSeparator = System.getProperty("line.separator", "\n");
-        final String whiteline = Strings.spaces(numCol*columnWidth + 1);
-=======
-        final String lineSeparator = System.lineSeparator();
         final CharSequence whiteline = CharSequences.spaces(numCol*columnWidth + 1);
->>>>>>> 00921351
         StringBuffer buffer = new StringBuffer();
         buffer.append('\u250C').append(whiteline).append('\u2510').append(lineSeparator);
         for (int j=0; j<numRow; j++) {
