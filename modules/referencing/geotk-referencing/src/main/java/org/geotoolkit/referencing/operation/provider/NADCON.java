/*
 *    Geotoolkit.org - An Open Source Java GIS Toolkit
 *    http://www.geotoolkit.org
 *
 *    (C) 2004-2012, Open Source Geospatial Foundation (OSGeo)
 *    (C) 2009-2012, Geomatys
 *
 *    This library is free software; you can redistribute it and/or
 *    modify it under the terms of the GNU Lesser General Public
 *    License as published by the Free Software Foundation;
 *    version 2.1 of the License.
 *
 *    This library is distributed in the hope that it will be useful,
 *    but WITHOUT ANY WARRANTY; without even the implied warranty of
 *    MERCHANTABILITY or FITNESS FOR A PARTICULAR PURPOSE.  See the GNU
 *    Lesser General Public License for more details.
 */
package org.geotoolkit.referencing.operation.provider;

import java.io.IOException;
import net.jcip.annotations.Immutable;

import org.opengis.util.FactoryException;
import org.opengis.parameter.ParameterDescriptor;
import org.opengis.parameter.ParameterValueGroup;
import org.opengis.parameter.ParameterDescriptorGroup;
import org.opengis.referencing.operation.MathTransform;
import org.opengis.referencing.operation.Transformation;
import org.opengis.referencing.ReferenceIdentifier;

import org.geotoolkit.parameter.Parameters;
import org.geotoolkit.parameter.DefaultParameterDescriptor;
import org.geotoolkit.metadata.iso.citation.Citations;
import org.geotoolkit.internal.referencing.Identifiers;
import org.geotoolkit.internal.io.Installation;
import org.geotoolkit.referencing.NamedIdentifier;
import org.geotoolkit.referencing.operation.MathTransformProvider;
import org.geotoolkit.referencing.operation.transform.NadconTransform;
import org.geotoolkit.resources.Vocabulary;
import org.geotoolkit.util.logging.Logging;


/**
 * The provider for "<cite>North American Datum Conversion</cite>" (EPSG:9613). The math
 * transform implementations instantiated by this provider may be any of the following classes:
 * <p>
 * <ul>
 *   <li>{@link org.geotoolkit.referencing.operation.transform.NadconTransform}</li>
 * </ul>
 *
 * {@section Grid data}
 *
 * This transform requires data that are not bundled by default with Geotk. Run the
 * <a href="http://www.geotoolkit.org/modules/utility/geotk-setup">geotk-setup</a> module
 * for downloading and installing the grid data.
 *
 * @author Rueben Schulz (UBC)
 * @author Martin Desruisseaux (Geomatys)
 * @version 3.20
 *
 * @since 2.1
 * @module
 */
@Immutable
public class NADCON extends MathTransformProvider {
    /**
     * Serial number for inter-operability with different versions.
     */
    private static final long serialVersionUID = -4707304160205218546L;

    /**
     * The operation parameter descriptor for the <cite>Latitude difference file</cite>
     * parameter value. The default value is {@code "conus.las"}.
     */
<<<<<<< HEAD
    public static final ParameterDescriptor<String> LAT_DIFF_FILE = new DefaultParameterDescriptor<String>(
            "Latitude difference file", String.class, null, "conus.las");
=======
    public static final ParameterDescriptor<String> LAT_DIFF_FILE = new DefaultParameterDescriptor<>(
            Citations.EPSG, "Latitude difference file", String.class, null, "conus.las", null, null, null, true);
>>>>>>> 5aa69d0f

    /**
     * The operation parameter descriptor for the <cite>Longitude difference file</cite>
     * parameter value. The default value is {@code "conus.los"}.
     */
<<<<<<< HEAD
    public static final ParameterDescriptor<String> LONG_DIFF_FILE = new DefaultParameterDescriptor<String>(
            "Longitude difference file", String.class, null, "conus.los");
=======
    public static final ParameterDescriptor<String> LONG_DIFF_FILE = new DefaultParameterDescriptor<>(
            Citations.EPSG, "Longitude difference file", String.class, null, "conus.los", null, null, null, true);
>>>>>>> 5aa69d0f

    /**
     * The parameters group.
     */
    public static final ParameterDescriptorGroup PARAMETERS = Identifiers.createDescriptorGroup(
        new ReferenceIdentifier[] {
            new NamedIdentifier(Citations.EPSG, "NADCON"),
            new IdentifierCode (Citations.EPSG,  9613),
            new NamedIdentifier(Citations.GEOTOOLKIT, Vocabulary.formatInternational(
                                Vocabulary.Keys.NADCON_TRANSFORM))
        }, null, new ParameterDescriptor<?>[] {
            LAT_DIFF_FILE,
            LONG_DIFF_FILE
        });

    /**
     * Constructs a provider.
     */
    public NADCON() {
        super(2, 2, PARAMETERS);
    }

    /**
     * Returns {@code true} if the NADCON data seem to be present. This method checks for the existence
     * of {@code "conus.las"} and {@code "conus.los"} (continental United States) files, using the same
     * search criterion than the one applied by the {@linkplain NadconTransform#NadconTransform(String,
     * String) transform constructor}.
     * <p>
     * Some optional data can be automatically downloaded and installed by running the
     * <a href="http://www.geotoolkit.org/modules/utility/geotk-setup">geotk-setup</a> module.
     *
     * @return {@code true} if NADCON data seem to be present.
     */
    public static boolean isAvailable() {
        try {
            return Installation.NADCON.exists(NadconTransform.class, "conus.las") &&
                   Installation.NADCON.exists(NadconTransform.class, "conus.los");
        } catch (IOException e) {
            Logging.recoverableException(NADCON.class, "isAvailable", e);
            return false;
        }
    }

    /**
     * Returns the operation type.
     */
    @Override
    public Class<Transformation> getOperationType() {
        return Transformation.class;
    }

    /**
     * Creates a math transform from the specified group of parameter values.
     *
     * @throws FactoryException If the grid files can not be loaded.
     */
    @Override
    protected MathTransform createMathTransform(final ParameterValueGroup values) throws FactoryException {
        final String latitudeGridFile  = Parameters.stringValue(LAT_DIFF_FILE,  values);
        final String longitudeGridFile = Parameters.stringValue(LONG_DIFF_FILE, values);
        return new NadconTransform(longitudeGridFile, latitudeGridFile);
    }
}<|MERGE_RESOLUTION|>--- conflicted
+++ resolved
@@ -72,25 +72,15 @@
      * The operation parameter descriptor for the <cite>Latitude difference file</cite>
      * parameter value. The default value is {@code "conus.las"}.
      */
-<<<<<<< HEAD
     public static final ParameterDescriptor<String> LAT_DIFF_FILE = new DefaultParameterDescriptor<String>(
-            "Latitude difference file", String.class, null, "conus.las");
-=======
-    public static final ParameterDescriptor<String> LAT_DIFF_FILE = new DefaultParameterDescriptor<>(
             Citations.EPSG, "Latitude difference file", String.class, null, "conus.las", null, null, null, true);
->>>>>>> 5aa69d0f
 
     /**
      * The operation parameter descriptor for the <cite>Longitude difference file</cite>
      * parameter value. The default value is {@code "conus.los"}.
      */
-<<<<<<< HEAD
     public static final ParameterDescriptor<String> LONG_DIFF_FILE = new DefaultParameterDescriptor<String>(
-            "Longitude difference file", String.class, null, "conus.los");
-=======
-    public static final ParameterDescriptor<String> LONG_DIFF_FILE = new DefaultParameterDescriptor<>(
             Citations.EPSG, "Longitude difference file", String.class, null, "conus.los", null, null, null, true);
->>>>>>> 5aa69d0f
 
     /**
      * The parameters group.
