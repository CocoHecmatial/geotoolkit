--- conflicted
+++ resolved
@@ -400,12 +400,8 @@
     @Override
     public ParameterValueGroup getParameterValues() {
         return new ParameterGroup(getParameterDescriptors(),
-<<<<<<< HEAD
-               new Parameter<Integer>(ORDER, nmax));
-=======
-                new Parameter<>(DATUM, isWGS84 ? "WGS84" : "WGS72"),
-                new Parameter<>(ORDER, nmax));
->>>>>>> 99a3a72c
+                new Parameter<String>(DATUM, isWGS84 ? "WGS84" : "WGS72"),
+                new Parameter<Integer>(ORDER, nmax));
     }
 
     /**
