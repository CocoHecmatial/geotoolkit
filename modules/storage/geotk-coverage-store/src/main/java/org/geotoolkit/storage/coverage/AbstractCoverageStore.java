--- conflicted
+++ resolved
@@ -29,6 +29,7 @@
 import java.util.logging.LogRecord;
 import java.util.logging.Logger;
 import java.util.stream.Collectors;
+import org.apache.sis.coverage.grid.IncompleteGridGeometryException;
 import org.apache.sis.metadata.iso.DefaultMetadata;
 import org.apache.sis.metadata.iso.extent.DefaultExtent;
 import org.apache.sis.metadata.iso.identification.DefaultDataIdentification;
@@ -41,7 +42,6 @@
 import org.apache.sis.util.Classes;
 import org.apache.sis.util.logging.Logging;
 import org.geotoolkit.coverage.grid.GeneralGridGeometry;
-import org.apache.sis.coverage.grid.IncompleteGridGeometryException;
 import org.geotoolkit.coverage.io.GridCoverageReader;
 import org.geotoolkit.image.io.metadata.SpatialMetadata;
 import org.geotoolkit.internal.data.GenericNameIndex;
@@ -180,31 +180,19 @@
 
         final Set<CoordinateReferenceSystem> crss = new HashSet<>();
         geometries.forEach((name, gg) -> {
-<<<<<<< HEAD
-            try {
-                extent.addElements(gg.getEnvelope());
-            } catch (TransformException | IncompleteGridGeometryException ex) {
-                LOGGER.log(Level.WARNING, "Extent cannot be computed for reference " + name, ex);
-            }
-            try {
-                crss.add(gg.getCoordinateReferenceSystem());
-            } catch (IncompleteGridGeometryException ex) {
-                LOGGER.log(Level.WARNING, "CRS cannot be computed for reference " + name, ex);
-=======
             if (gg.isDefined(GeneralGridGeometry.ENVELOPE)) {
                 try {
                     extent.addElements(gg.getEnvelope());
-                } catch (TransformException | InvalidGridGeometryException ex) {
+                } catch (TransformException | IncompleteGridGeometryException ex) {
                     LOGGER.log(Level.WARNING, "Extent cannot be computed for reference " + name, ex);
                 }
             }
             if (gg.isDefined(GeneralGridGeometry.CRS)) {
                 try {
                     crss.add(gg.getCoordinateReferenceSystem());
-                } catch (InvalidGridGeometryException ex) {
+                } catch (IncompleteGridGeometryException ex) {
                     LOGGER.log(Level.WARNING, "CRS cannot be computed for reference " + name, ex);
                 }
->>>>>>> a1e36c99
             }
         });
 
