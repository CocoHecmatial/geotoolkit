/*
 *    Geotoolkit - An Open Source Java GIS Toolkit
 *    http://www.geotoolkit.org
 *
 *    (C) 2004-2008, Open Source Geospatial Foundation (OSGeo)
 *    (C) 2009-2010, Geomatys
 *
 *    This library is free software; you can redistribute it and/or
 *    modify it under the terms of the GNU Lesser General Public
 *    License as published by the Free Software Foundation;
 *    version 2.1 of the License.
 *
 *    This library is distributed in the hope that it will be useful,
 *    but WITHOUT ANY WARRANTY; without even the implied warranty of
 *    MERCHANTABILITY or FITNESS FOR A PARTICULAR PURPOSE.  See the GNU
 *    Lesser General Public License for more details.
 */
package org.geotoolkit.feature;

import java.io.Serializable;
import java.util.Objects;
import javax.xml.namespace.QName;
import org.opengis.feature.type.Name;


/**
 * Simple implementation of Name.
 * <p>
 * This class emulates QName, and is used as the implementation of both AttributeName and
 * TypeName (so when the API settles down we should have a quick fix.
 * <p>
 * Its is advantageous to us to be able to:
 * <ul>
 * <li>Have a API in agreement with QName - considering our target audience
 * <li>Strongly type AttributeName and TypeName separately
 * </ul>
 * The ISO interface move towards combining the AttributeName and Attribute classes,
 * and TypeName and Type classes, while we understand the attractiveness of this on a
 * UML diagram it is very helpful to keep these concepts separate when playing with
 * a strongly typed language like java.
 * </p>
 * <p>
 * It case it is not obvious this is a value object and equality is based on
 * namespace and name.
 * </p>
 * @author Justin Deoliveira, The Open Planning Project, jdeolive@openplans.org
 * @author Johann Sorel, Geomatys
 * @module pending
 */
public class DefaultName implements Name,Serializable {
    /**
     * Namespace / scope
     */
    private final String namespace;

    /**
     * Local part
     */
    private final String local;

    private final String separator;

    /**
     * Constructs an instance with the local part set. Namespace / scope is
     * set to null.
     *
     * @param local The local part of the name.
     */
    public DefaultName(final String local) {
        this(null, local);
    }

    public DefaultName(final QName qname) {
        this(qname.getNamespaceURI(), qname.getLocalPart());
    }

    /**
     * Constructs an instance with the local part and namespace set.
     *
     * @param namespace The namespace or scope of the name.
     * @param local The local part of the name.
     *
     */
    public DefaultName(final String namespace, final String local) {
        this(namespace, ":", local);
    }

    /**
     * Constructs an instance with the local part and namespace set.
     *
     * @param namespace The namespace or scope of the name.
     * @param local The local part of the name.
     *
     */
    public DefaultName(final String namespace, final String separator, final String local) {
        this.namespace = namespace;
        this.separator = separator;
        this.local = local;
    }

    @Override
    public boolean isGlobal() {
        return getNamespaceURI() == null;
    }

    @Override
    public String getSeparator() {
        return separator;
    }

    @Override
    public String getNamespaceURI() {
        return namespace;
    }

    @Override
    public String getLocalPart() {
        return local;
    }

    @Override
    public String getURI() {
        if ((namespace == null) && (local == null)) {
            return null;
        }
        if (namespace == null) {
            return local;
        }
        if (local == null) {
            return namespace;
        }
        return new StringBuilder(namespace).append(separator).append(local).toString();
    }

    /**
     * Returns a hash code value for this operand.
     */
    @Override
    public int hashCode() {
        return (namespace == null ? 0 : namespace.hashCode()) +
                37 * (local == null ? 0 : local.hashCode());
    }

    /**
     * value object with equality based on name and namespace.
     */
    @Override
    public boolean equals(final Object obj) {
        if (obj == this) {
            return true;
        }

        if (obj instanceof Name) {
<<<<<<< HEAD
            final DefaultName other = (DefaultName) obj;
            if (!Objects.equals(this.namespace, other.getNamespaceURI())) {
                return false;
=======
            final Name other = (Name) obj;
            if( (other.getNamespaceURI() != null && !other.getNamespaceURI().isEmpty()) &&
                (this.getNamespaceURI() != null  && !this.getNamespaceURI().isEmpty()) ){
                if (!Utilities.equals(this.getNamespaceURI(), other.getNamespaceURI())) {
                    return false;
                }
>>>>>>> 861679ce
            }
            if (!Objects.equals(this.local, other.getLocalPart())) {
                return false;
            }
            return true;
        }
        return false;
    }

    /**
     * Name or namespace:name
     */
    @Override
    public String toString() {
        return toJCRExtendedForm(this);
    }

    /**
     * Parse a string value that can be expressed in 2 different forms :
     * JSR-283 extended form : {uri}localpart
     * Separator form : uri:localpart
     *
     * if the given string do not match any, then a Name with no namespace will be
     * created and the localpart will be the given string.
     *
     * @param candidate
     * @return Name
     */
    public static Name valueOf(final String candidate){

        if(candidate.startsWith("{")){
            //name is in extended form
            return toSessionNamespaceFromExtended(candidate);
        }

        int index = candidate.lastIndexOf(':');

        if(index <= 0){
            return new DefaultName(null, candidate);
        }else{
            final String uri = candidate.substring(0,index);
            final String name = candidate.substring(index+1,candidate.length());
            return new DefaultName(uri, name);
        }

    }

    private static Name toSessionNamespaceFromExtended(final String candidate) {
        final int index = candidate.indexOf('}');

        if(index == -1) throw new IllegalArgumentException("Invalide extended form : "+ candidate);

        final String uri = candidate.substring(1, index);
        final String name = candidate.substring(index+1, candidate.length());

        return new DefaultName(uri, name);
    }

    public static String toJCRExtendedForm(final Name name){
        final String uri = name.getNamespaceURI();
        if(uri == null){
            return name.getLocalPart();
        }else{
            return new StringBuilder("{").append(uri).append('}').append(name.getLocalPart()).toString();
        }
    }

    public static String toExtendedForm(final Name name){
        final String uri = name.getNamespaceURI();
        if(uri == null){
            return name.getLocalPart();
        }else{
            return new StringBuilder(uri).append(':').append(name.getLocalPart()).toString();
        }
    }

    /**
     * Tests that the given string representation matches the given name.
     * String can be written with only the local part or in extendedform or JCR
     * extended form.
     *
     * @param name
     * @param candidate
     * @return true if the string match the name
     */
    public static boolean match(final Name name, final String candidate){
        if(candidate.startsWith("{")){
            //candidate is in extended form
            return candidate.equals(DefaultName.toJCRExtendedForm(name));
        }

        final int index = candidate.lastIndexOf(':');

        if(index <= 0){
            return candidate.equals(name.getLocalPart());
        }else{
            final String uri = candidate.substring(0,index);
            final String local = candidate.substring(index+1,candidate.length());
            return uri.equals(name.getNamespaceURI()) && local.equals(name.getLocalPart());
        }
    }

    public static boolean match(final Name name, final Name candidate){
        if(name.getNamespaceURI() == null || candidate.getNamespaceURI()==null){
            //compare only localpart
            return name.getLocalPart().equals(candidate.getLocalPart());
        }else{
            return name.getNamespaceURI().equals(candidate.getNamespaceURI())
                && name.getLocalPart().equals(candidate.getLocalPart());
        }
    }

}<|MERGE_RESOLUTION|>--- conflicted
+++ resolved
@@ -151,18 +151,12 @@
         }
 
         if (obj instanceof Name) {
-<<<<<<< HEAD
-            final DefaultName other = (DefaultName) obj;
-            if (!Objects.equals(this.namespace, other.getNamespaceURI())) {
-                return false;
-=======
             final Name other = (Name) obj;
             if( (other.getNamespaceURI() != null && !other.getNamespaceURI().isEmpty()) &&
                 (this.getNamespaceURI() != null  && !this.getNamespaceURI().isEmpty()) ){
-                if (!Utilities.equals(this.getNamespaceURI(), other.getNamespaceURI())) {
+                if (!Objects.equals(this.getNamespaceURI(), other.getNamespaceURI())) {
                     return false;
                 }
->>>>>>> 861679ce
             }
             if (!Objects.equals(this.local, other.getLocalPart())) {
                 return false;
