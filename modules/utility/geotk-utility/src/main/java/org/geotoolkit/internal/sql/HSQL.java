--- conflicted
+++ resolved
@@ -174,16 +174,9 @@
      * @param  compact {@code true} for compacting the database on shutdown.
      * @throws SQLException
      */
-<<<<<<< HEAD
-    public static void shutdown(final Connection connection) throws SQLException {
+    public static void shutdown(final Connection connection, final boolean compact) throws SQLException {
         final Statement stmt = connection.createStatement();
-        stmt.execute("SHUTDOWN");
+        stmt.execute(compact ? "SHUTDOWN COMPACT" : "SHUTDOWN");
         stmt.close();
-=======
-    public static void shutdown(final Connection connection, final boolean compact) throws SQLException {
-        try (Statement stmt = connection.createStatement()) {
-            stmt.execute(compact ? "SHUTDOWN COMPACT" : "SHUTDOWN");
-        }
->>>>>>> 61471b93
     }
 }