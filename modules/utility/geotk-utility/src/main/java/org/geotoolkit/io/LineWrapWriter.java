/*
 *    Geotoolkit.org - An Open Source Java GIS Toolkit
 *    http://www.geotoolkit.org
 *
 *    (C) 2008-2012, Open Source Geospatial Foundation (OSGeo)
 *    (C) 2009-2012, Geomatys
 *
 *    This library is free software; you can redistribute it and/or
 *    modify it under the terms of the GNU Lesser General Public
 *    License as published by the Free Software Foundation;
 *    version 2.1 of the License.
 *
 *    This library is distributed in the hope that it will be useful,
 *    but WITHOUT ANY WARRANTY; without even the implied warranty of
 *    MERCHANTABILITY or FITNESS FOR A PARTICULAR PURPOSE.  See the GNU
 *    Lesser General Public License for more details.
 */
package org.geotoolkit.io;

import java.io.Writer;
import net.jcip.annotations.ThreadSafe;
import org.geotoolkit.lang.Decorator;
import org.apache.sis.io.IO;
import org.apache.sis.io.LineAppender;
import org.apache.sis.util.Characters;


/**
 * Wraps the lines at the specified maximal line length. The default line
 * length is 80 characters. The maximal line length can be changed by a call
 * to {@link #setMaximalLineLength}.
 *
 * @author Martin Desruisseaux (Geomatys)
 * @version 3.00
 *
 * @since 3.00
 * @module
 *
 * @deprecated Moved to Apache SIS as {@link LineAppender}.
 */
@Deprecated
@ThreadSafe
@Decorator(Writer.class)
public class LineWrapWriter extends FilterWriter {
    /**
     * Hyphen character. Line break may be inserted after this character.
     * The graphical symbol is similar to the usual {@code '-'} character.
     * For non-breaking hyphen, use the {@code '\u2011'} character.
     *
     * @deprecated Moved to Apache SIS {@link Characters#HYPHEN}.
     */
    @Deprecated
    public static final char HYPHEN = Characters.HYPHEN;

    /**
     * Hyphen character to be visible only if there is a line break to insert after it.
     * Otherwise this character is invisible. When visible, the graphical symbol is similar
     * to the {@link #HYPHEN} character.
     * <p>
     * This is equivalent to the HTML {@code &shy;} entity.
     *
     * @deprecated Moved to Apache SIS {@link Characters#SOFT_HYPHEN}.
     */
<<<<<<< HEAD
    public static final char SOFT_HYPHEN = '\u00AD';

    /**
     * The escape character. Characters following the escape one will not be counted up to
     * the first non-digit character (inclusive).
     */
    private static final char ESCAPE = '\u001B';

    /**
     * The character to ignore after the escape character, in addition of digits.
     * It should be the same than in {@link X364}.
     */
    private static final char IGNORE_AFTER_ESCAPE = '[';

    /**
     * The line separator.
     */
    private final String lineSeparator = System.getProperty("line.separator", "\n");

    /**
     * The maximal line length.
     */
    private int maximalLineLength = 80;

    /**
     * The length of the current line. It may be greater than the length
     * of {@link #buffer} because the later contains only the last word.
     */
    private int length;
=======
    @Deprecated
    public static final char SOFT_HYPHEN = Characters.SOFT_HYPHEN;
>>>>>>> 00921351

    /**
     * The Apache SIS formatter on which to delegate the work.
     */
    private final LineAppender formatter;

    /**
     * Workaround for RFE #4093999 ("Relax constraint on placement of this()/super()
     * call in constructors")
     */
    private LineWrapWriter(final LineAppender formatter) {
        super(IO.asWriter(formatter));
        this.formatter = formatter;
    }

    /**
     * Constructs a stream which will wraps the lines at 80 characters.
     * The maximal line length can be changed by a call to {@link #setMaximalLineLength}.
     *
     * @param out The underlying stream to write to.
     */
    public LineWrapWriter(final Writer out) {
        this(out, 80);
    }

    /**
     * Constructs a stream which will wraps the lines at the given maximal amount of
     * characters. This is a convenience constructor invoking {@link #setMaximalLineLength}
     * immediately after construction.
     *
     * @param out The underlying stream to write to.
     * @param length The maximal line length.
     */
    public LineWrapWriter(final Writer out, final int length) {
        this(new LineAppender(out));
        setMaximalLineLength(length);
    }

    /**
     * Returns the maximal line length. The default value is 80.
     *
     * @return The current maximal line length.
     */
    public int getMaximalLineLength() {
        return formatter.getMaximalLineLength();
    }

    /**
     * Sets the maximal line length.
     *
     * @param length The new maximal line length.
     */
    public void setMaximalLineLength(final int length) {
        formatter.setMaximalLineLength(length);
    }
}<|MERGE_RESOLUTION|>--- conflicted
+++ resolved
@@ -61,40 +61,8 @@
      *
      * @deprecated Moved to Apache SIS {@link Characters#SOFT_HYPHEN}.
      */
-<<<<<<< HEAD
-    public static final char SOFT_HYPHEN = '\u00AD';
-
-    /**
-     * The escape character. Characters following the escape one will not be counted up to
-     * the first non-digit character (inclusive).
-     */
-    private static final char ESCAPE = '\u001B';
-
-    /**
-     * The character to ignore after the escape character, in addition of digits.
-     * It should be the same than in {@link X364}.
-     */
-    private static final char IGNORE_AFTER_ESCAPE = '[';
-
-    /**
-     * The line separator.
-     */
-    private final String lineSeparator = System.getProperty("line.separator", "\n");
-
-    /**
-     * The maximal line length.
-     */
-    private int maximalLineLength = 80;
-
-    /**
-     * The length of the current line. It may be greater than the length
-     * of {@link #buffer} because the later contains only the last word.
-     */
-    private int length;
-=======
     @Deprecated
     public static final char SOFT_HYPHEN = Characters.SOFT_HYPHEN;
->>>>>>> 00921351
 
     /**
      * The Apache SIS formatter on which to delegate the work.
