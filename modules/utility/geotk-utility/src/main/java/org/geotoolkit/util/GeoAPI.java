/*
 *    Geotoolkit.org - An Open Source Java GIS Toolkit
 *    http://www.geotoolkit.org
 *
 *    (C) 2011-2012, Open Source Geospatial Foundation (OSGeo)
 *    (C) 2011-2012, Geomatys
 *
 *    This library is free software; you can redistribute it and/or
 *    modify it under the terms of the GNU Lesser General Public
 *    License as published by the Free Software Foundation;
 *    version 2.1 of the License.
 *
 *    This library is distributed in the hope that it will be useful,
 *    but WITHOUT ANY WARRANTY; without even the implied warranty of
 *    MERCHANTABILITY or FITNESS FOR A PARTICULAR PURPOSE.  See the GNU
 *    Lesser General Public License for more details.
 */
package org.geotoolkit.util;

import org.apache.sis.util.iso.Types;

import org.opengis.util.CodeList;
import org.opengis.annotation.UML;
import org.geotoolkit.lang.Static;


/**
 * Maps ISO identifiers to the GeoAPI types (interfaces or {@linkplain CodeList code lists}).
 *
 * @author Martin Desruisseaux (Geomatys)
 * @version 3.19
 *
 * @since 3.19
 * @module
 *
 * @deprecated Moved to Apache SIS {@link Types}.
 */
@Deprecated
public final class GeoAPI extends Static {
    /**
     * Do not allow instantiation of this class.
     */
    private GeoAPI() {
    }

    /**
     * Returns the GeoAPI interface for the given ISO identifier, or {@code null} if none.
     * The identifier argument shall be the value documented in the {@link UML#identifier()}
     * annotation associated with the GeoAPI interface. Examples:
     * <p>
     * <ul>
     *   <li>{@code forUML("CI_Citation")} returns <code>{@linkplain org.opengis.metadata.citation.Citation}.class</code></li>
     *   <li>{@code forUML("CS_AxisDirection")} returns <code>{@linkplain org.opengis.referencing.cs.AxisDirection}.class</code></li>
     * </ul>
     * <p>
     * Only identifiers for the stable part of GeoAPI are recognized. This method does not handle
     * the identifiers for the {@code geoapi-pending} module.
     *
     * @param  identifier The ISO {@linkplain UML} identifier.
     * @return The GeoAPI interface, or {@code null} if the given identifier is unknown.
     *
     * @deprecated Moved to Apache SIS {@link Types#forStandardName(String)}.
     */
<<<<<<< HEAD
    public static synchronized Class<?> forUML(final String identifier) {
        if (typeForNames == null) {
            final InputStream in = UML.class.getResourceAsStream("class-index.properties");
            if (in == null) {
                throw new MissingResourceException("class-index.properties", UML.class.getName(), identifier);
            }
            final Properties props = new Properties();
            try {
                props.load(in);
                in.close();
            } catch (Exception e) { // Catch IOException and IllegalArgumentException.
                throw new BackingStoreException(e);
            }
            typeForNames = new HashMap<Object,Object>(props);
        }
        final Object value = typeForNames.get(identifier);
        if (value == null || value instanceof Class<?>) {
            return (Class<?>) value;
        }
        final Class<?> type;
        try {
            type = Class.forName((String) value);
        } catch (ClassNotFoundException e) {
            throw new TypeNotPresentException((String) value, e);
        }
        typeForNames.put(identifier, type);
        return type;
=======
    @Deprecated
    public static Class<?> forUML(final String identifier) {
        return Types.forStandardName(identifier);
>>>>>>> 00921351
    }
}<|MERGE_RESOLUTION|>--- conflicted
+++ resolved
@@ -61,38 +61,8 @@
      *
      * @deprecated Moved to Apache SIS {@link Types#forStandardName(String)}.
      */
-<<<<<<< HEAD
-    public static synchronized Class<?> forUML(final String identifier) {
-        if (typeForNames == null) {
-            final InputStream in = UML.class.getResourceAsStream("class-index.properties");
-            if (in == null) {
-                throw new MissingResourceException("class-index.properties", UML.class.getName(), identifier);
-            }
-            final Properties props = new Properties();
-            try {
-                props.load(in);
-                in.close();
-            } catch (Exception e) { // Catch IOException and IllegalArgumentException.
-                throw new BackingStoreException(e);
-            }
-            typeForNames = new HashMap<Object,Object>(props);
-        }
-        final Object value = typeForNames.get(identifier);
-        if (value == null || value instanceof Class<?>) {
-            return (Class<?>) value;
-        }
-        final Class<?> type;
-        try {
-            type = Class.forName((String) value);
-        } catch (ClassNotFoundException e) {
-            throw new TypeNotPresentException((String) value, e);
-        }
-        typeForNames.put(identifier, type);
-        return type;
-=======
     @Deprecated
     public static Class<?> forUML(final String identifier) {
         return Types.forStandardName(identifier);
->>>>>>> 00921351
     }
 }