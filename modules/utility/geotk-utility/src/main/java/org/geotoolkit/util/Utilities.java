--- conflicted
+++ resolved
@@ -18,13 +18,7 @@
 package org.geotoolkit.util;
 
 import java.util.Arrays;
-<<<<<<< HEAD
-import java.util.Iterator;
-import java.util.Collection;
-import java.util.LinkedList;
-=======
-import java.util.Objects;
->>>>>>> 00921351
+import org.apache.sis.internal.util.Objects;
 import java.io.Serializable;
 import org.apache.sis.util.ComparisonMode;
 
@@ -354,161 +348,6 @@
      * @see org.geotoolkit.referencing.CRS#equalsIgnoreMetadata(Object, Object)
      *
      * @since 3.18
-<<<<<<< HEAD
-     */
-    public static boolean deepEquals(final Object object1, final Object object2, final ComparisonMode mode) {
-        if (object1 == object2) {
-            return true;
-        }
-        if (object1 == null || object2 == null) {
-            assert isNotDebug(mode) : "object" + (object1 == null ? '1' : '2') + " is null";
-            return false;
-        }
-        if (object1 instanceof LenientComparable) {
-            return ((LenientComparable) object1).equals(object2, mode);
-        }
-        if (object2 instanceof LenientComparable) {
-            return ((LenientComparable) object2).equals(object1, mode);
-        }
-        if (object1 instanceof Map.Entry<?,?>) {
-            if (object2 instanceof Map.Entry<?,?>) {
-                final Map.Entry<?,?> e1 = (Map.Entry<?,?>) object1;
-                final Map.Entry<?,?> e2 = (Map.Entry<?,?>) object2;
-                return deepEquals(e1.getKey(),   e2.getKey(),   mode) &&
-                       deepEquals(e1.getValue(), e2.getValue(), mode);
-            }
-            assert isNotDebug(mode) : mismatchedType(Map.Entry.class, object2);
-            return false;
-        }
-        if (object1 instanceof Map<?,?>) {
-            if (object2 instanceof Map<?,?>) {
-                return equals(((Map<?,?>) object1).entrySet(),
-                              ((Map<?,?>) object2).entrySet(), mode);
-            }
-            assert isNotDebug(mode) : mismatchedType(Map.class, object2);
-            return false;
-        }
-        if (object1 instanceof Collection<?>) {
-            if (object2 instanceof Collection<?>) {
-                return equals((Collection<?>) object1,
-                              (Collection<?>) object2, mode);
-            }
-            assert isNotDebug(mode) : mismatchedType(Collection.class, object2);
-            return false;
-        }
-        if (object1 instanceof Object[]) {
-            if (!(object2 instanceof Object[])) {
-                assert isNotDebug(mode) : mismatchedType(Object[].class, object2);
-                return false;
-            }
-            final Object[] array1 = (Object[]) object1;
-            final Object[] array2 = (Object[]) object2;
-            if (array1 instanceof LenientComparable[]) {
-                return equals((LenientComparable[]) array1, array2, mode);
-            }
-            if (array2 instanceof LenientComparable[]) {
-                return equals((LenientComparable[]) array2, array1, mode);
-            }
-            final int length = array1.length;
-            if (array2.length != length) {
-                assert isNotDebug(mode) : "Length " + length + " != " + array2.length;
-                return false;
-            }
-            for (int i=0; i<length; i++) {
-                if (!deepEquals(array1[i], array2[i], mode)) {
-                    assert isNotDebug(mode) : "object[" + i + "] not equal";
-                    return false;
-                }
-            }
-            return true;
-        }
-        return deepEquals(object1, object2);
-    }
-
-    /**
-     * Compares two arrays where at least one array is known to contain {@link LenientComparable}
-     * elements. This knowledge avoid the need to test each element individually. The two arrays
-     * shall be non-null.
-     */
-    private static boolean equals(final LenientComparable[] array1, final Object[] array2, final ComparisonMode mode) {
-        final int length = array1.length;
-        if (array2.length != length) {
-            return false;
-        }
-        for (int i=0; i<length; i++) {
-            final LenientComparable e1 = array1[i];
-            final Object e2 = array2[i];
-            if (e1 != e2 && (e1 == null || !e1.equals(e2, mode))) {
-                assert isNotDebug(mode) : "object[" + i + "] not equal";
-                return false;
-            }
-        }
-        return true;
-    }
-
-    /**
-     * Compares two collections. Order are significant, unless both collections implement the
-     * {@link Set} interface.
-     */
-    private static boolean equals(final Iterable<?> object1, final Iterable<?> object2, final ComparisonMode mode) {
-        final Iterator<?> it1 = object1.iterator();
-        final Iterator<?> it2 = object2.iterator();
-        while (it1.hasNext()) {
-            if (!it2.hasNext()) {
-                assert isNotDebug(mode) : "Sizes not equal";
-                return false;
-            }
-            Object element1 = it1.next();
-            Object element2 = it2.next();
-            if (deepEquals(element1, element2, mode)) {
-                continue;
-            }
-            if (!(object1 instanceof Set<?> && object2 instanceof Set<?>)) {
-                assert isNotDebug(mode) : "Lists not equal";
-                return false;
-            }
-            /*
-             * We have found an element which is not equals. However in the particular
-             * case of Set, the element order is not significant. So we need to perform
-             * a more costly check ensuring that the collections are still different if
-             * ignoring order. Note that the test will ignore the elements successfuly
-             * compared up to this point.
-             */
-            // Creates a copy of REMAINING elements in the first collection.
-            final LinkedList<Object> copy = new LinkedList<Object>();
-            copy.add(element1);
-            while (it1.hasNext()) {
-                copy.add(it1.next());
-            }
-            // Removes from the above copy all REMAINING elements from the second collection.
-            while (true) {
-                final Iterator<?> it = copy.iterator();
-                do if (!it.hasNext()) {
-                    assert isNotDebug(mode) : "Sets not equal";
-                    return false; // An element has not been found.
-                } while (!deepEquals(it.next(), element2, mode));
-                it.remove();
-                if (!it2.hasNext()) {
-                    break;
-                }
-                element2 = it2.next();
-            }
-            return copy.isEmpty();
-        }
-        return !it2.hasNext();
-    }
-
-    /**
-     * Returns {@code true} if the given mode is not {@link ComparisonMode#DEBUG}.
-     */
-    private static boolean isNotDebug(final ComparisonMode mode) {
-        return mode != ComparisonMode.DEBUG;
-    }
-
-    /**
-     * Returns an assertion error message for mismatched types.
-=======
->>>>>>> 00921351
      *
      * @deprecated Moved to Apache SIS {@link org.apache.sis.util.Utilities}.
      */
