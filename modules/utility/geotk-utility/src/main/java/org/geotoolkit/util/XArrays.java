/*
 *    Geotoolkit.org - An Open Source Java GIS Toolkit
 *    http://www.geotoolkit.org
 *
 *    (C) 2001-2012, Open Source Geospatial Foundation (OSGeo)
 *    (C) 2009-2012, Geomatys
 *
 *    This library is free software; you can redistribute it and/or
 *    modify it under the terms of the GNU Lesser General Public
 *    License as published by the Free Software Foundation;
 *    version 2.1 of the License.
 *
 *    This library is distributed in the hope that it will be useful,
 *    but WITHOUT ANY WARRANTY; without even the implied warranty of
 *    MERCHANTABILITY or FITNESS FOR A PARTICULAR PURPOSE.  See the GNU
 *    Lesser General Public License for more details.
 */
package org.geotoolkit.util;

import java.util.Arrays;
import java.util.Comparator;
import org.apache.sis.util.ArraysExt;

import org.geotoolkit.lang.Static;


/**
 * Simple operations on arrays. This class provides a central place for inserting and deleting
 * elements in an array, as well as resizing the array. Some worthy methods are:
 * <p>
 * <ul>
 *   <li>The {@link #resize(Object[], int) resize} methods, which are very similar to the
 *       {@link Arrays#copyOf(Object[], int) Arrays.copyOf} methods except that they accept
 *       {@code null} arrays and do not copy anything if the given array already has the
 *       requested length.</li>
 *   <li>The {@link #insert(Object[], int, Object[], int, int) insert} and {@link #remove(Object[],
 *       int, int) remove} methods for adding and removing elements in the middle of an array.</li>
 *   <li>The {@link #isSorted(Object[], Comparator, boolean) isSorted} methods for verifying
 *       whatever an array is sorted, strictly or not.</li>
 * </ul>
 *
 * {@section Handling of null values}
 * Many (but not all) methods in this class are tolerant to null parameter values and to null
 * elements in given arrays. The method behavior is such cases is typically to handle the null
 * arrays like empty arrays, and to ignore the null elements. See the method javadoc for the
 * actual behavior.
 *
 * {@section Performance consideration}
 * The methods listed below are provided as convenience for <strong>casual</strong> use on
 * <strong>small</strong> arrays. For large arrays of frequent use, consider using the
 * Java collection framework instead.
 * <p>
 * <table>
 * <tr><th>Method</th><th>Alternative</th></tr>
 * <tr><td>{@link #resize(Object[], int)}</td>                     <td>{@link java.util.ArrayList}</td></tr>
 * <tr><td>{@link #append(Object[], Object)}</td>                  <td>{@link java.util.ArrayList}</td></tr>
 * <tr><td>{@link #insert(Object[], int, Object[], int, int)}</td> <td>{@link java.util.LinkedList}</td></tr>
 * <tr><td>{@link #remove(Object[], int, int)}</td>                <td>{@link java.util.LinkedList}</td></tr>
 * <tr><td>{@link #intersects(Object[], Object[])}</td>            <td>{@link java.util.HashSet}</td></tr>
 * <tr><td>{@link #contains(Object[], Object)}</td>                <td>{@link java.util.HashSet}</td></tr>
 * <tr><td>{@link #containsIdentity(Object[], Object)}</td>        <td>{@link java.util.IdentityHashMap}</td></tr>
 * </table>
 * <p>
 * Note that this recommendation applies mostly to arrays of objects. It does not apply to arrays
 * of primitive types, since as of JDK7 the collection framework wraps every primitive types in
 * objects.
 *
 * @author Martin Desruisseaux (IRD, Geomatys)
 * @version 3.20
 *
 * @see Arrays
 *
 * @since 2.0
 * @module
 *
 * @deprecated Moved to Apache SIS {@link ArraysExt}. All methods have been ported with the exact
 * same name, except {@link #unionSorted(int[], int[])} which is renamed {@code unionOfSorted}.
 */
@Deprecated
public final class XArrays extends Static {
    /**
     * An empty array of {@code double} primitive type.
     * Such arrays are immutable and can be safely shared.
     *
     * @since 3.20
     */
    public static final double[] EMPTY_DOUBLE = ArraysExt.EMPTY_DOUBLE;

    /**
     * An empty array of {@code float} primitive type.
     * Such arrays are immutable and can be safely shared.
     *
     * @since 3.20
     */
    public static final float[] EMPTY_FLOAT = ArraysExt.EMPTY_FLOAT;

    /**
     * An empty array of {@code long} primitive type.
     * Such arrays are immutable and can be safely shared.
     *
     * @since 3.20
     */
    public static final long[] EMPTY_LONG = ArraysExt.EMPTY_LONG;

    /**
     * An empty array of {@code int} primitive type.
     * Such arrays are immutable and can be safely shared.
     *
     * @since 3.20
     */
    public static final int[] EMPTY_INT = ArraysExt.EMPTY_INT;

    /**
     * An empty array of {@code short} primitive type.
     * Such arrays are immutable and can be safely shared.
     *
     * @since 3.20
     */
    public static final short[] EMPTY_SHORT = ArraysExt.EMPTY_SHORT;

    /**
     * An empty array of {@code byte} primitive type.
     * Such arrays are immutable and can be safely shared.
     *
     * @since 3.20
     */
    public static final byte[] EMPTY_BYTE = ArraysExt.EMPTY_BYTE;

    /**
     * An empty array of {@code char} primitive type.
     * Such arrays are immutable and can be safely shared.
     *
     * @since 3.20
     */
    public static final char[] EMPTY_CHAR = ArraysExt.EMPTY_CHAR;

    /**
     * An empty array of {@code boolean} primitive type.
     * Such arrays are immutable and can be safely shared.
     *
     * @since 3.20
     */
    public static final boolean[] EMPTY_BOOLEAN = ArraysExt.EMPTY_BOOLEAN;

    /**
     * Do not allow instantiation of this class.
     */
    private XArrays() {
    }

    /**
     * Returns an array containing the same elements as the given {@code array} but with the
     * specified {@code length}, truncating or padding with {@code null} if necessary.
     * <ul>
     *   <li><p>If the given {@code length} is longer than the length of the given {@code array},
     *       then the returned array will contain all the elements of {@code array} at index
     *       <var>i</var> &lt; {@code array.length}. Elements at index <var>i</var> &gt;=
     *       {@code array.length} are initialized to {@code null}.</p></li>
     *
     *   <li><p>If the given {@code length} is shorter than the length of the given {@code array},
     *       then the returned array will contain only the elements of {@code array} at index
     *       <var>i</var> &lt; {@code length}. Remainding elements are not copied.</p></li>
     *
     *   <li><p>If the given {@code length} is equal to the length of the given {@code array},
     *       then {@code array} is returned unchanged. <strong>No copy</strong> is performed.
     *       This behavior is different than the {@link Arrays#copyOf} one.</p></li>
     * </ul>
     * <p>
     * Note that if the given array is {@code null}, then this method unconditionally returns
     * {@code null} no matter the value of the {@code length} argument.
     *
     * @param  <E> The array elements.
     * @param  array  Array to resize, or {@code null}.
     * @param  length Length of the desired array.
     * @return A new array of the requested length, or {@code array} if the given
     *         array is {@code null} or already have the requested length.
     *
     * @see Arrays#copyOf(Object[],int)
     */
    public static <E> E[] resize(final E[] array, final int length) {
        return ArraysExt.resize(array, length);
    }

    /**
     * Returns an array containing the same elements as the given {@code array} but
     * specified {@code length}, truncating or padding with zeros if necessary.
     * This method returns {@code null} if and only if the given array is {@code null},
     * in which case the value of the {@code length} argument is ignored.
     *
     * @param  array  Array to resize, or {@code null}.
     * @param  length Length of the desired array.
     * @return A new array of the requested length, or {@code array} if the given
     *         array is {@code null} or already have the requested length.
     *
     * @see Arrays#copyOf(double[],int)
     */
    public static double[] resize(final double[] array, final int length) {
        return ArraysExt.resize(array, length);
    }

    /**
     * Returns an array containing the same elements as the given {@code array} but
     * specified {@code length}, truncating or padding with zeros if necessary.
     * This method returns {@code null} if and only if the given array is {@code null},
     * in which case the value of the {@code length} argument is ignored.
     *
     * @param  array  Array to resize, or {@code null}.
     * @param  length Length of the desired array.
     * @return A new array of the requested length, or {@code array} if the given
     *         array is {@code null} or already have the requested length.
     *
     * @see Arrays#copyOf(float[],int)
     */
    public static float[] resize(final float[] array, final int length) {
        return ArraysExt.resize(array, length);
    }

    /**
     * Returns an array containing the same elements as the given {@code array} but
     * specified {@code length}, truncating or padding with zeros if necessary.
     * This method returns {@code null} if and only if the given array is {@code null},
     * in which case the value of the {@code length} argument is ignored.
     *
     * @param  array  Array to resize, or {@code null}.
     * @param  length Length of the desired array.
     * @return A new array of the requested length, or {@code array} if the given
     *         array is {@code null} or already have the requested length.
     *
     * @see Arrays#copyOf(long[],int)
     */
    public static long[] resize(final long[] array, final int length) {
        return ArraysExt.resize(array, length);
    }

    /**
     * Returns an array containing the same elements as the given {@code array} but
     * specified {@code length}, truncating or padding with zeros if necessary.
     * This method returns {@code null} if and only if the given array is {@code null},
     * in which case the value of the {@code length} argument is ignored.
     *
     * @param  array  Array to resize, or {@code null}.
     * @param  length Length of the desired array.
     * @return A new array of the requested length, or {@code array} if the given
     *         array is {@code null} or already have the requested length.
     *
     * @see Arrays#copyOf(int[],int)
     */
    public static int[] resize(final int[] array, final int length) {
        return ArraysExt.resize(array, length);
    }

    /**
     * Returns an array containing the same elements as the given {@code array} but
     * specified {@code length}, truncating or padding with zeros if necessary.
     * This method returns {@code null} if and only if the given array is {@code null},
     * in which case the value of the {@code length} argument is ignored.
     *
     * @param  array  Array to resize, or {@code null}.
     * @param  length Length of the desired array.
     * @return A new array of the requested length, or {@code array} if the given
     *         array is {@code null} or already have the requested length.
     *
     * @see Arrays#copyOf(short[],int)
     */
    public static short[] resize(final short[] array, final int length) {
        return ArraysExt.resize(array, length);
    }

    /**
     * Returns an array containing the same elements as the given {@code array} but
     * specified {@code length}, truncating or padding with zeros if necessary.
     * This method returns {@code null} if and only if the given array is {@code null},
     * in which case the value of the {@code length} argument is ignored.
     *
     * @param  array  Array to resize, or {@code null}.
     * @param  length Length of the desired array.
     * @return A new array of the requested length, or {@code array} if the given
     *         array is {@code null} or already have the requested length.
     *
     * @see Arrays#copyOf(byte[],int)
     */
    public static byte[] resize(final byte[] array, final int length) {
        return ArraysExt.resize(array, length);
    }

   /**
     * Returns an array containing the same elements as the given {@code array} but
     * specified {@code length}, truncating or padding with zeros if necessary.
     * This method returns {@code null} if and only if the given array is {@code null},
     * in which case the value of the {@code length} argument is ignored.
     *
     * @param  array  Array to resize, or {@code null}.
     * @param  length Length of the desired array.
     * @return A new array of the requested length, or {@code array} if the given
     *         array is {@code null} or already have the requested length.
     *
     * @see Arrays#copyOf(char[],int)
    */
    public static char[] resize(final char[] array, final int length) {
        return ArraysExt.resize(array, length);
    }

    /**
     * Returns an array containing the same elements as the given {@code array} but
     * specified {@code length}, truncating or padding with {@code false} if necessary.
     * This method returns {@code null} if and only if the given array is {@code null},
     * in which case the value of the {@code length} argument is ignored.
     *
     * @param  array  Array to resize, or {@code null}.
     * @param  length Length of the desired array.
     * @return A new array of the requested length, or {@code array} if the given
     *         array is {@code null} or already have the requested length.
     *
     * @see Arrays#copyOf(boolean[],int)
     */
    public static boolean[] resize(final boolean[] array, final int length) {
        return ArraysExt.resize(array, length);
    }

    /**
     * Returns an array containing the same elements than the given array except for
     * the given range. If the {@code length} argument is 0, then this method returns
     * the {@code array} reference unchanged (except if empty). Otherwise this method
     * creates a new array. In every cases, the given array is never modified.
     *
     * @param <E>     The type of array elements.
     * @param array   Array from which to remove elements. Can be {@code null} only if {@code length} is 0.
     * @param first   Index of the first element to remove from the given {@code array}.
     * @param length  Number of elements to remove.
     * @return        Array with the same elements than the given {@code array} except for the
     *                removed elements, or {@code array} (which may be null) if {@code length} is 0.
     *
     * @see #insert(Object[], int, int)
     */
    public static <E> E[] remove(final E[] array, final int first, final int length) {
        return ArraysExt.remove(array, first, length);
    }

    /**
     * Returns an array containing the same elements than the given array except for
     * the given range. If the {@code length} argument is 0, then this method returns
     * the {@code array} reference unchanged (except if empty). Otherwise this method
     * creates a new array. In every cases, the given array is never modified.
     *
     * @param array   Array from which to remove elements. Can be {@code null} only if {@code length} is 0.
     * @param first   Index of the first element to remove from the given {@code array}.
     * @param length  Number of elements to remove.
     * @return        Array with the same elements than the given {@code array} except for the
     *                removed elements, or {@code array} (which may be null) if {@code length} is 0.
     *
     * @see #insert(double[], int, int)
     */
    public static double[] remove(final double[] array, final int first, final int length) {
        return ArraysExt.remove(array, first, length);
    }

    /**
     * Returns an array containing the same elements than the given array except for
     * the given range. If the {@code length} argument is 0, then this method returns
     * the {@code array} reference unchanged (except if empty). Otherwise this method
     * creates a new array. In every cases, the given array is never modified.
     *
     * @param array   Array from which to remove elements. Can be {@code null} only if {@code length} is 0.
     * @param first   Index of the first element to remove from the given {@code array}.
     * @param length  Number of elements to remove.
     * @return        Array with the same elements than the given {@code array} except for the
     *                removed elements, or {@code array} (which may be null) if {@code length} is 0.
     *
     * @see #insert(float[], int, int)
     */
    public static float[] remove(final float[] array, final int first, final int length) {
        return ArraysExt.remove(array, first, length);
    }

    /**
     * Returns an array containing the same elements than the given array except for
     * the given range. If the {@code length} argument is 0, then this method returns
     * the {@code array} reference unchanged (except if empty). Otherwise this method
     * creates a new array. In every cases, the given array is never modified.
     *
     * @param array   Array from which to remove elements. Can be {@code null} only if {@code length} is 0.
     * @param first   Index of the first element to remove from the given {@code array}.
     * @param length  Number of elements to remove.
     * @return        Array with the same elements than the given {@code array} except for the
     *                removed elements, or {@code array} (which may be null) if {@code length} is 0.
     *
     * @see #insert(long[], int, int)
     */
    public static long[] remove(final long[] array, final int first, final int length) {
        return ArraysExt.remove(array, first, length);
    }

    /**
     * Returns an array containing the same elements than the given array except for
     * the given range. If the {@code length} argument is 0, then this method returns
     * the {@code array} reference unchanged (except if empty). Otherwise this method
     * creates a new array. In every cases, the given array is never modified.
     *
     * @param array   Array from which to remove elements. Can be {@code null} only if {@code length} is 0.
     * @param first   Index of the first element to remove from the given {@code array}.
     * @param length  Number of elements to remove.
     * @return        Array with the same elements than the given {@code array} except for the
     *                removed elements, or {@code array} (which may be null) if {@code length} is 0.
     *
     * @see #insert(int[], int, int)
     */
    public static int[] remove(final int[] array, final int first, final int length) {
        return ArraysExt.remove(array, first, length);
    }

    /**
     * Returns an array containing the same elements than the given array except for
     * the given range. If the {@code length} argument is 0, then this method returns
     * the {@code array} reference unchanged (except if empty). Otherwise this method
     * creates a new array. In every cases, the given array is never modified.
     *
     * @param array   Array from which to remove elements. Can be {@code null} only if {@code length} is 0.
     * @param first   Index of the first element to remove from the given {@code array}.
     * @param length  Number of elements to remove.
     * @return        Array with the same elements than the given {@code array} except for the
     *                removed elements, or {@code array} (which may be null) if {@code length} is 0.
     *
     * @see #insert(short[], int, int)
     */
    public static short[] remove(final short[] array, final int first, final int length) {
        return ArraysExt.remove(array, first, length);
    }

    /**
     * Returns an array containing the same elements than the given array except for
     * the given range. If the {@code length} argument is 0, then this method returns
     * the {@code array} reference unchanged (except if empty). Otherwise this method
     * creates a new array. In every cases, the given array is never modified.
     *
     * @param array   Array from which to remove elements. Can be {@code null} only if {@code length} is 0.
     * @param first   Index of the first element to remove from the given {@code array}.
     * @param length  Number of elements to remove.
     * @return        Array with the same elements than the given {@code array} except for the
     *                removed elements, or {@code array} (which may be null) if {@code length} is 0.
     *
     * @see #insert(byte[], int, int)
     */
    public static byte[] remove(final byte[] array, final int first, final int length) {
        return ArraysExt.remove(array, first, length);
    }

    /**
     * Returns an array containing the same elements than the given array except for
     * the given range. If the {@code length} argument is 0, then this method returns
     * the {@code array} reference unchanged (except if empty). Otherwise this method
     * creates a new array. In every cases, the given array is never modified.
     *
     * @param array   Array from which to remove elements. Can be {@code null} only if {@code length} is 0.
     * @param first   Index of the first element to remove from the given {@code array}.
     * @param length  Number of elements to remove.
     * @return        Array with the same elements than the given {@code array} except for the
     *                removed elements, or {@code array} (which may be null) if {@code length} is 0.
     *
     * @see #insert(char[], int, int)
     */
    public static char[] remove(final char[] array, final int first, final int length) {
        return ArraysExt.remove(array, first, length);
    }

    /**
     * Returns an array containing the same elements than the given array except for
     * the given range. If the {@code length} argument is 0, then this method returns
     * the {@code array} reference unchanged (except if empty). Otherwise this method
     * creates a new array. In every cases, the given array is never modified.
     *
     * @param array   Array from which to remove elements. Can be {@code null} only if {@code length} is 0.
     * @param first   Index of the first element to remove from the given {@code array}.
     * @param length  Number of elements to remove.
     * @return        Array with the same elements than the given {@code array} except for the
     *                removed elements, or {@code array} (which may be null) if {@code length} is 0.
     *
     * @see #insert(boolean[], int, int)
     */
    public static boolean[] remove(final boolean[] array, final int first, final int length) {
        return ArraysExt.remove(array, first, length);
    }

    /**
     * Returns an array containing the same elements than the given array, with additional
     * "spaces" in the given range. These "spaces" will be made up of {@code null} elements.
     * <p>
     * If the {@code length} argument is 0, then this method returns the {@code array}
     * reference unchanged. Otherwise this method creates a new array. In every cases,
     * the given array is never modified.
     *
     * @param <E>     The type of array elements.
     * @param array   Array in which to insert spaces. Can be {@code null} only if {@code length} is 0.
     * @param first   Index where the first space should be inserted. All {@code array} elements
     *                having an index equal to or higher than {@code index} will be moved forward.
     * @param length  Number of spaces to insert.
     * @return        Array containing the {@code array} elements with the additional space
     *                inserted, or {@code array} (which may be null) if {@code length} is 0.
     *
     * @see #insert(Object[], int, Object[], int, int)
     * @see #remove(Object[], int, int)
     */
    public static <E> E[] insert(final E[] array, final int first, final int length) {
        return ArraysExt.insert(array, first, length);
    }

    /**
     * Returns an array containing the same elements than the given array, with additional
     * "spaces" in the given range. These "spaces" will be made up of elements initialized
     * to zero.
     * <p>
     * If the {@code length} argument is 0, then this method returns the {@code array}
     * reference unchanged. Otherwise this method creates a new array. In every cases,
     * the given array is never modified.
     *
     * @param array   Array in which to insert spaces. Can be {@code null} only if {@code length} is 0.
     * @param first   Index where the first space should be inserted. All {@code array} elements
     *                having an index equal to or higher than {@code index} will be moved forward.
     * @param length  Number of spaces to insert.
     * @return        Array containing the {@code array} elements with the additional space
     *                inserted, or {@code array} (which may be null) if {@code length} is 0.
     *
     * @see #insert(double[], int, double[], int, int)
     * @see #remove(double[], int, int)
     */
    public static double[] insert(final double[] array, final int first, final int length) {
        return ArraysExt.insert(array, first, length);
    }

    /**
     * Returns an array containing the same elements than the given array, with additional
     * "spaces" in the given range. These "spaces" will be made up of elements initialized
     * to zero.
     * <p>
     * If the {@code length} argument is 0, then this method returns the {@code array}
     * reference unchanged. Otherwise this method creates a new array. In every cases,
     * the given array is never modified.
     *
     * @param array   Array in which to insert spaces. Can be {@code null} only if {@code length} is 0.
     * @param first   Index where the first space should be inserted. All {@code array} elements
     *                having an index equal to or higher than {@code index} will be moved forward.
     * @param length  Number of spaces to insert.
     * @return        Array containing the {@code array} elements with the additional space
     *                inserted, or {@code array} (which may be null) if {@code length} is 0.
     *
     * @see #insert(float[], int, float[], int, int)
     * @see #remove(float[], int, int)
     */
    public static float[] insert(final float[] array, final int first, final int length) {
        return ArraysExt.insert(array, first, length);
    }

    /**
     * Returns an array containing the same elements than the given array, with additional
     * "spaces" in the given range. These "spaces" will be made up of elements initialized
     * to zero.
     * <p>
     * If the {@code length} argument is 0, then this method returns the {@code array}
     * reference unchanged. Otherwise this method creates a new array. In every cases,
     * the given array is never modified.
     *
     * @param array   Array in which to insert spaces. Can be {@code null} only if {@code length} is 0.
     * @param first   Index where the first space should be inserted. All {@code array} elements
     *                having an index equal to or higher than {@code index} will be moved forward.
     * @param length  Number of spaces to insert.
     * @return        Array containing the {@code array} elements with the additional space
     *                inserted, or {@code array} (which may be null) if {@code length} is 0.
     *
     * @see #insert(long[], int, long[], int, int)
     * @see #remove(long[], int, int)
     */
    public static long[] insert(final long[] array, final int first, final int length) {
        return ArraysExt.insert(array, first, length);
    }

    /**
     * Returns an array containing the same elements than the given array, with additional
     * "spaces" in the given range. These "spaces" will be made up of elements initialized
     * to zero.
     * <p>
     * If the {@code length} argument is 0, then this method returns the {@code array}
     * reference unchanged. Otherwise this method creates a new array. In every cases,
     * the given array is never modified.
     *
     * @param array   Array in which to insert spaces. Can be {@code null} only if {@code length} is 0.
     * @param first   Index where the first space should be inserted. All {@code array} elements
     *                having an index equal to or higher than {@code index} will be moved forward.
     * @param length  Number of spaces to insert.
     * @return        Array containing the {@code array} elements with the additional space
     *                inserted, or {@code array} (which may be null) if {@code length} is 0.
     *
     * @see #insert(int[], int, int[], int, int)
     * @see #remove(int[], int, int)
     */
    public static int[] insert(final int[] array, final int first, final int length) {
        return ArraysExt.insert(array, first, length);
    }

    /**
     * Returns an array containing the same elements than the given array, with additional
     * "spaces" in the given range. These "spaces" will be made up of elements initialized
     * to zero.
     * <p>
     * If the {@code length} argument is 0, then this method returns the {@code array}
     * reference unchanged. Otherwise this method creates a new array. In every cases,
     * the given array is never modified.
     *
     * @param array   Array in which to insert spaces. Can be {@code null} only if {@code length} is 0.
     * @param first   Index where the first space should be inserted. All {@code array} elements
     *                having an index equal to or higher than {@code index} will be moved forward.
     * @param length  Number of spaces to insert.
     * @return        Array containing the {@code array} elements with the additional space
     *                inserted, or {@code array} (which may be null) if {@code length} is 0.
     *
     * @see #insert(short[], int, short[], int, int)
     * @see #remove(short[], int, int)
     */
    public static short[] insert(final short[] array, final int first, final int length) {
        return ArraysExt.insert(array, first, length);
    }

    /**
     * Returns an array containing the same elements than the given array, with additional
     * "spaces" in the given range. These "spaces" will be made up of elements initialized
     * to zero.
     * <p>
     * If the {@code length} argument is 0, then this method returns the {@code array}
     * reference unchanged. Otherwise this method creates a new array. In every cases,
     * the given array is never modified.
     *
     * @param array   Array in which to insert spaces. Can be {@code null} only if {@code length} is 0.
     * @param first   Index where the first space should be inserted. All {@code array} elements
     *                having an index equal to or higher than {@code index} will be moved forward.
     * @param length  Number of spaces to insert.
     * @return        Array containing the {@code array} elements with the additional space
     *                inserted, or {@code array} (which may be null) if {@code length} is 0.
     *
     * @see #insert(byte[], int, byte[], int, int)
     * @see #remove(byte[], int, int)
     */
    public static byte[] insert(final byte[] array, final int first, final int length) {
        return ArraysExt.insert(array, first, length);
    }

    /**
     * Returns an array containing the same elements than the given array, with additional
     * "spaces" in the given range. These "spaces" will be made up of elements initialized
     * to zero.
     * <p>
     * If the {@code length} argument is 0, then this method returns the {@code array}
     * reference unchanged. Otherwise this method creates a new array. In every cases,
     * the given array is never modified.
     *
     * @param array   Array in which to insert spaces. Can be {@code null} only if {@code length} is 0.
     * @param first   Index where the first space should be inserted. All {@code array} elements
     *                having an index equal to or higher than {@code index} will be moved forward.
     * @param length  Number of spaces to insert.
     * @return        Array containing the {@code array} elements with the additional space
     *                inserted, or {@code array} (which may be null) if {@code length} is 0.
     *
     * @see #insert(char[], int, char[], int, int)
     * @see #remove(char[], int, int)
     */
    public static char[] insert(final char[] array, final int first, final int length) {
        return ArraysExt.insert(array, first, length);
    }

    /**
     * Returns an array containing the same elements than the given array, with additional
     * "spaces" in the given range. These "spaces" will be made up of elements initialized
     * to {@code false}.
     * <p>
     * If the {@code length} argument is 0, then this method returns the {@code array}
     * reference unchanged. Otherwise this method creates a new array. In every cases,
     * the given array is never modified.
     *
     * @param array   Array in which to insert spaces. Can be {@code null} only if {@code length} is 0.
     * @param first   Index where the first space should be inserted. All {@code array} elements
     *                having an index equal to or higher than {@code index} will be moved forward.
     * @param length  Number of spaces to insert.
     * @return        Array containing the {@code array} elements with the additional space
     *                inserted, or {@code array} (which may be null) if {@code length} is 0.
     *
     * @see #insert(boolean[], int, boolean[], int, int)
     * @see #remove(boolean[], int, int)
     */
    public static boolean[] insert(final boolean[] array, final int first, final int length) {
        return ArraysExt.insert(array, first, length);
    }

    /**
     * Returns an array containing the same elements than the given array, with the content
     * of an other array inserted at the given index.
     * <p>
     * If the {@code length} argument is 0, then this method returns the {@code dst}
     * reference unchanged. Otherwise this method creates a new array. In every cases,
     * the given arrays are never modified.
     *
     * @param <E>     The type of array elements.
     * @param src     Array to entirely or partially insert into {@code dst}. Can be null only if {@code length} is 0.
     * @param srcOff  Index of the first element of {@code src} to insert into {@code dst}.
     * @param dst     Array in which to insert {@code src} data. Can be null only if {@code length} is 0.
     * @param dstOff  Index of the first element in {@code dst} where to insert {@code src} data.
     *                All elements of {@code dst} whose index is equal to or greater than
     *                {@code dstOff} will be moved forward.
     * @param length  Number of {@code src} elements to insert.
     * @return        Array which contains the merge of {@code src} and {@code dst}. This method
     *                returns directly {@code dst} when {@code length} is zero, but never return
     *                {@code src}.
     */
    public static <E> E[] insert(final E[] src, final int srcOff,
                                 final E[] dst, final int dstOff, final int length)
    {
        return ArraysExt.insert(src, srcOff, dst, dstOff, length);
    }

    /**
     * Returns an array containing the same elements than the given array, with the content
     * of an other array inserted at the given index.
     * <p>
     * If the {@code length} argument is 0, then this method returns the {@code dst}
     * reference unchanged. Otherwise this method creates a new array. In every cases,
     * the given arrays are never modified.
     *
     * @param src     Array to entirely or partially insert into {@code dst}. Can be null only if {@code length} is 0.
     * @param srcOff  Index of the first element of {@code src} to insert into {@code dst}.
     * @param dst     Array in which to insert {@code src} data. Can be null only if {@code length} is 0.
     * @param dstOff  Index of the first element in {@code dst} where to insert {@code src} data.
     *                All elements of {@code dst} whose index is equal to or greater than
     *                {@code dstOff} will be moved forward.
     * @param length  Number of {@code src} elements to insert.
     * @return        Array which contains the merge of {@code src} and {@code dst}. This method
     *                returns directly {@code dst} when {@code length} is zero, but never return
     *                {@code src}.
     */
    public static double[] insert(final double[] src, final int srcOff,
                                  final double[] dst, final int dstOff, final int length)
    {
        return ArraysExt.insert(src, srcOff, dst, dstOff, length);
    }

    /**
     * Returns an array containing the same elements than the given array, with the content
     * of an other array inserted at the given index.
     * <p>
     * If the {@code length} argument is 0, then this method returns the {@code dst}
     * reference unchanged. Otherwise this method creates a new array. In every cases,
     * the given arrays are never modified.
     *
     * @param src     Array to entirely or partially insert into {@code dst}. Can be null only if {@code length} is 0.
     * @param srcOff  Index of the first element of {@code src} to insert into {@code dst}.
     * @param dst     Array in which to insert {@code src} data. Can be null only if {@code length} is 0.
     * @param dstOff  Index of the first element in {@code dst} where to insert {@code src} data.
     *                All elements of {@code dst} whose index is equal to or greater than
     *                {@code dstOff} will be moved forward.
     * @param length  Number of {@code src} elements to insert.
     * @return        Array which contains the merge of {@code src} and {@code dst}. This method
     *                returns directly {@code dst} when {@code length} is zero, but never return
     *                {@code src}.
     */
    public static float[] insert(final float[] src, final int srcOff,
                                 final float[] dst, final int dstOff, final int length)
    {
        return ArraysExt.insert(src, srcOff, dst, dstOff, length);
    }

    /**
     * Returns an array containing the same elements than the given array, with the content
     * of an other array inserted at the given index.
     * <p>
     * If the {@code length} argument is 0, then this method returns the {@code dst}
     * reference unchanged. Otherwise this method creates a new array. In every cases,
     * the given arrays are never modified.
     *
     * @param src     Array to entirely or partially insert into {@code dst}. Can be null only if {@code length} is 0.
     * @param srcOff  Index of the first element of {@code src} to insert into {@code dst}.
     * @param dst     Array in which to insert {@code src} data. Can be null only if {@code length} is 0.
     * @param dstOff  Index of the first element in {@code dst} where to insert {@code src} data.
     *                All elements of {@code dst} whose index is equal to or greater than
     *                {@code dstOff} will be moved forward.
     * @param length  Number of {@code src} elements to insert.
     * @return        Array which contains the merge of {@code src} and {@code dst}. This method
     *                returns directly {@code dst} when {@code length} is zero, but never return
     *                {@code src}.
     */
    public static long[] insert(final long[] src, final int srcOff,
                                final long[] dst, final int dstOff, final int length)
    {
        return ArraysExt.insert(src, srcOff, dst, dstOff, length);
    }

    /**
     * Returns an array containing the same elements than the given array, with the content
     * of an other array inserted at the given index.
     * <p>
     * If the {@code length} argument is 0, then this method returns the {@code dst}
     * reference unchanged. Otherwise this method creates a new array. In every cases,
     * the given arrays are never modified.
     *
     * @param src     Array to entirely or partially insert into {@code dst}. Can be null only if {@code length} is 0.
     * @param srcOff  Index of the first element of {@code src} to insert into {@code dst}.
     * @param dst     Array in which to insert {@code src} data. Can be null only if {@code length} is 0.
     * @param dstOff  Index of the first element in {@code dst} where to insert {@code src} data.
     *                All elements of {@code dst} whose index is equal to or greater than
     *                {@code dstOff} will be moved forward.
     * @param length  Number of {@code src} elements to insert.
     * @return        Array which contains the merge of {@code src} and {@code dst}. This method
     *                returns directly {@code dst} when {@code length} is zero, but never return
     *                {@code src}.
     */
    public static int[] insert(final int[] src, final int srcOff,
                               final int[] dst, final int dstOff, final int length)
    {
        return ArraysExt.insert(src, srcOff, dst, dstOff, length);
    }

    /**
     * Returns an array containing the same elements than the given array, with the content
     * of an other array inserted at the given index.
     * <p>
     * If the {@code length} argument is 0, then this method returns the {@code dst}
     * reference unchanged. Otherwise this method creates a new array. In every cases,
     * the given arrays are never modified.
     *
     * @param src     Array to entirely or partially insert into {@code dst}. Can be null only if {@code length} is 0.
     * @param srcOff  Index of the first element of {@code src} to insert into {@code dst}.
     * @param dst     Array in which to insert {@code src} data. Can be null only if {@code length} is 0.
     * @param dstOff  Index of the first element in {@code dst} where to insert {@code src} data.
     *                All elements of {@code dst} whose index is equal to or greater than
     *                {@code dstOff} will be moved forward.
     * @param length  Number of {@code src} elements to insert.
     * @return        Array which contains the merge of {@code src} and {@code dst}. This method
     *                returns directly {@code dst} when {@code length} is zero, but never return
     *                {@code src}.
     */
    public static short[] insert(final short[] src, final int srcOff,
                                 final short[] dst, final int dstOff, final int length)
    {
        return ArraysExt.insert(src, srcOff, dst, dstOff, length);
    }

    /**
     * Returns an array containing the same elements than the given array, with the content
     * of an other array inserted at the given index.
     * <p>
     * If the {@code length} argument is 0, then this method returns the {@code dst}
     * reference unchanged. Otherwise this method creates a new array. In every cases,
     * the given arrays are never modified.
     *
     * @param src     Array to entirely or partially insert into {@code dst}. Can be null only if {@code length} is 0.
     * @param srcOff  Index of the first element of {@code src} to insert into {@code dst}.
     * @param dst     Array in which to insert {@code src} data. Can be null only if {@code length} is 0.
     * @param dstOff  Index of the first element in {@code dst} where to insert {@code src} data.
     *                All elements of {@code dst} whose index is equal to or greater than
     *                {@code dstOff} will be moved forward.
     * @param length  Number of {@code src} elements to insert.
     * @return        Array which contains the merge of {@code src} and {@code dst}. This method
     *                returns directly {@code dst} when {@code length} is zero, but never return
     *                {@code src}.
     */
    public static byte[] insert(final byte[] src, final int srcOff,
                                final byte[] dst, final int dstOff, final int length)
    {
        return ArraysExt.insert(src, srcOff, dst, dstOff, length);
    }

    /**
     * Returns an array containing the same elements than the given array, with the content
     * of an other array inserted at the given index.
     * <p>
     * If the {@code length} argument is 0, then this method returns the {@code dst}
     * reference unchanged. Otherwise this method creates a new array. In every cases,
     * the given arrays are never modified.
     *
     * @param src     Array to entirely or partially insert into {@code dst}. Can be null only if {@code length} is 0.
     * @param srcOff  Index of the first element of {@code src} to insert into {@code dst}.
     * @param dst     Array in which to insert {@code src} data. Can be null only if {@code length} is 0.
     * @param dstOff  Index of the first element in {@code dst} where to insert {@code src} data.
     *                All elements of {@code dst} whose index is equal to or greater than
     *                {@code dstOff} will be moved forward.
     * @param length  Number of {@code src} elements to insert.
     * @return        Array which contains the merge of {@code src} and {@code dst}. This method
     *                returns directly {@code dst} when {@code length} is zero, but never return
     *                {@code src}.
     */
    public static char[] insert(final char[] src, final int srcOff,
                                final char[] dst, final int dstOff, final int length)
    {
        return ArraysExt.insert(src, srcOff, dst, dstOff, length);
    }

    /**
     * Returns an array containing the same elements than the given array, with the content
     * of an other array inserted at the given index.
     * <p>
     * If the {@code length} argument is 0, then this method returns the {@code dst}
     * reference unchanged. Otherwise this method creates a new array. In every cases,
     * the given arrays are never modified.
     *
     * @param src     Array to entirely or partially insert into {@code dst}. Can be null only if {@code length} is 0.
     * @param srcOff  Index of the first element of {@code src} to insert into {@code dst}.
     * @param dst     Array in which to insert {@code src} data. Can be null only if {@code length} is 0.
     * @param dstOff  Index of the first element in {@code dst} where to insert {@code src} data.
     *                All elements of {@code dst} whose index is equal to or greater than
     *                {@code dstOff} will be moved forward.
     * @param length  Number of {@code src} elements to insert.
     * @return        Array which contains the merge of {@code src} and {@code dst}. This method
     *                returns directly {@code dst} when {@code length} is zero, but never return
     *                {@code src}.
     */
    public static boolean[] insert(final boolean[] src, final int srcOff,
                                   final boolean[] dst, final int dstOff, final int length)
    {
        return ArraysExt.insert(src, srcOff, dst, dstOff, length);
    }

    /**
     * Returns a copy of the given array with a single element appended at the end.
     * This method should be invoked only on rare occasions. If many elements are to
     * be added, use {@link java.util.ArrayList} instead.
     *
     * @param <T>      The type of elements in the array.
     * @param array    The array to copy with a new element. The original array will not be modified.
     * @param element  The element to add (can be null).
     * @return         A copy of the given array with the given element appended at the end.
     *
     * @see #concatenate(Object[][])
     *
     * @since 3.20
     */
    public static <T> T[] append(final T[] array, final T element) {
        return ArraysExt.append(array, element);
    }

    /**
     * Removes the duplicated elements in the given array. This method should be invoked
     * only for small arrays, typically less than 10 distinct elements. For larger arrays,
     * use {@link java.util.LinkedHashSet} instead.
     * <p>
     * This method compares all pair of elements using the {@link Objects#equals(Object, Object)}
     * method - so null elements are allowed. If duplicated values are found, then only the first
     * occurrence is retained; the second occurrence is removed in-place. After all elements have
     * been compared, this method returns the number of remaining elements in the array. The free
     * space at the end of the array is padded with {@code null} values.
     * <p>
     * Callers can obtain an array of appropriate length using the following idiom.
     * Note that this idiom will create a new array only if necessary:
     *
     * {@preformat java
     *     T[] array = ...;
     *     array = resize(array, removeDuplicated(array));
     * }
     *
     * {@note This method return type is not an array in order to make obvious that the given
     *        array will be modified in-place. This behavior is different than the behavior of
     *        most other methods in this class, which doesn't modify the given source array.}
     *
     * @param  array Array from which to remove duplicated elements, or {@code null}.
     * @return The number of remaining elements in the given array, or 0 if the given
     *         {@code array} was null.
     *
     * @since 3.20
     */
    public static int removeDuplicated(final Object[] array) {
<<<<<<< HEAD
        if (array == null) {
            return 0;
        }
        int length = array.length;
        for (int i=length; --i>=0;) {
            final Object value = array[i];
            for (int j=i; --j>=0;) {
                if (Utilities.equals(array[j], value)) {
                    System.arraycopy(array, i+1, array, i, --length - i);
                    array[length] = null;
                    break;
                }
            }
        }
        return length;
=======
        return ArraysExt.removeDuplicated(array);
>>>>>>> 00921351
    }

    /**
     * Reverses the order of elements in the given array.
     * This operation is performed in-place.
     * If the given array is {@code null}, then this method does nothing.
     *
     * @param entries The array in which to reverse the order of elements, or {@code null} if none.
     *
     * @since 3.11
     */
    public static void reverse(final Object[] entries) {
        ArraysExt.reverse(entries);
    }

    /**
     * Reverses the order of elements in the given array.
     * This operation is performed in-place.
     * If the given array is {@code null}, then this method does nothing.
     *
     * @param values The array in which to reverse the order of elements, or {@code null} if none.
     *
     * @since 3.20
     */
    public static void reverse(final int[] values) {
        ArraysExt.reverse(values);
    }

    /**
     * Returns a copy of the given array where each value has been casted to the {@code float} type.
     *
     * @param  data The array to copy, or {@code null}.
     * @return A copy of the given array with values casted to the {@code float} type, or
     *         {@code null} if the given array was null.
     */
    public static float[] copyAsFloats(final double[] data) {
        return ArraysExt.copyAsFloats(data);
    }

    /**
     * Returns a copy of the given array where each value has been
     * {@linkplain Math#round(double) rounded} to the {@code int} type.
     *
     * @param  data The array to copy, or {@code null}.
     * @return A copy of the given array with values rounded to the {@code int} type, or
     *         {@code null} if the given array was null.
     */
    public static int[] copyAsInts(final double[] data) {
        return ArraysExt.copyAsInts(data);
    }

    /**
     * Returns {@code true} if all elements in the specified array are in increasing order.
     * This method is useful in assertions.
     *
     * @param <E>         The type of array elements.
     * @param array       The array to test for order.
     * @param comparator  The comparator to use for comparing order.
     * @param strict      {@code true} if elements should be strictly sorted (i.e. equal
     *                    elements are not allowed}, or {@code false} otherwise.
     * @return {@code true} if all elements in the given array are sorted in increasing order.
     */
    public static <E> boolean isSorted(final E[] array, final Comparator<E> comparator, final boolean strict) {
        return ArraysExt.isSorted(array, comparator, strict);
    }

    /**
     * Returns {@code true} if all elements in the specified array are in increasing order.
     * Since {@code NaN} values are unordered, they may appears anywhere in the array; they
     * will be ignored. This method is useful in assertions.
     *
     * @param array  The array to test for order.
     * @param strict {@code true} if elements should be strictly sorted (i.e. equal elements
     *               are not allowed}, or {@code false} otherwise.
     * @return {@code true} if all elements in the given array are sorted in increasing order.
     */
    public static boolean isSorted(final double[] array, final boolean strict) {
        return ArraysExt.isSorted(array, strict);
    }

    /**
     * Returns {@code true} if all elements in the specified array are in increasing order.
     * Since {@code NaN} values are unordered, they may appears anywhere in the array; they
     * will be ignored. This method is useful in assertions.
     *
     * @param array  The array to test for order.
     * @param strict {@code true} if elements should be strictly sorted (i.e. equal elements
     *               are not allowed}, or {@code false} otherwise.
     * @return {@code true} if all elements in the given array are sorted in increasing order.
     */
    public static boolean isSorted(final float[] array, final boolean strict) {
        return ArraysExt.isSorted(array, strict);
    }

    /**
     * Returns {@code true} if all elements in the specified array are in increasing order.
     * This method is useful in assertions.
     *
     * @param array  The array to test for order.
     * @param strict {@code true} if elements should be strictly sorted (i.e. equal elements
     *               are not allowed}, or {@code false} otherwise.
     * @return {@code true} if all elements in the given array are sorted in increasing order.
     */
    public static boolean isSorted(final long[] array, final boolean strict) {
        return ArraysExt.isSorted(array, strict);
    }

    /**
     * Returns {@code true} if all elements in the specified array are in increasing order.
     * This method is useful in assertions.
     *
     * @param array  The array to test for order.
     * @param strict {@code true} if elements should be strictly sorted (i.e. equal elements
     *               are not allowed}, or {@code false} otherwise.
     * @return {@code true} if all elements in the given array are sorted in increasing order.
     */
    public static boolean isSorted(final int[] array, final boolean strict) {
        return ArraysExt.isSorted(array, strict);
    }

    /**
     * Returns {@code true} if all elements in the specified array are in increasing order.
     * This method is useful in assertions.
     *
     * @param array  The array to test for order.
     * @param strict {@code true} if elements should be strictly sorted (i.e. equal elements
     *               are not allowed}, or {@code false} otherwise.
     * @return {@code true} if all elements in the given array are sorted in increasing order.
     */
    public static boolean isSorted(final short[] array, final boolean strict) {
        return ArraysExt.isSorted(array, strict);
    }

    /**
     * Returns {@code true} if all elements in the specified array are in increasing order.
     * This method is useful in assertions.
     *
     * @param array  The array to test for order.
     * @param strict {@code true} if elements should be strictly sorted (i.e. equal elements
     *               are not allowed}, or {@code false} otherwise.
     * @return {@code true} if all elements in the given array are sorted in increasing order.
     */
    public static boolean isSorted(final byte[] array, final boolean strict) {
        return ArraysExt.isSorted(array, strict);
    }

    /**
     * Returns {@code true} if all elements in the specified array are in increasing order.
     * This method is useful in assertions.
     *
     * @param array  The array to test for order.
     * @param strict {@code true} if elements should be strictly sorted (i.e. equal elements
     *               are not allowed}, or {@code false} otherwise.
     * @return {@code true} if all elements in the given array are sorted in increasing order.
     */
    public static boolean isSorted(final char[] array, final boolean strict) {
        return ArraysExt.isSorted(array, strict);
    }

    /**
     * Returns {@code true} if all values in the specified array are equal to the specified
     * value, which may be {@link Double#NaN}.
     *
     * @param array The array to check.
     * @param value The expected value.
     * @return {@code true} if all elements in the given array are equal to the given value.
     */
    public static boolean allEquals(final double[] array, final double value) {
        return ArraysExt.allEquals(array, value);
    }

    /**
     * Returns {@code true} if all values in the specified array are equal to the specified
     * value, which may be {@link Float#NaN}.
     *
     * @param array The array to check.
     * @param value The expected value.
     * @return {@code true} if all elements in the given array are equal to the given value.
     */
    public static boolean allEquals(final float[] array, final float value) {
        return ArraysExt.allEquals(array, value);
    }

    /**
     * Returns {@code true} if the specified array contains at least one
     * {@link Double#NaN NaN} value.
     *
     * @param array The array to check, or {@code null}.
     * @return {@code true} if the given array is non-null and contains at least one NaN value.
     */
    public static boolean hasNaN(final double[] array) {
        return ArraysExt.hasNaN(array);
    }

    /**
     * Returns {@code true} if the specified array contains at least one
     * {@link Float#NaN NaN} value.
     *
     * @param array The array to check, or {@code null}.
     * @return {@code true} if the given array is non-null and contains at least one NaN value.
     */
    public static boolean hasNaN(final float[] array) {
        return ArraysExt.hasNaN(array);
    }

    /**
     * Returns {@code true} if the specified array contains the specified value, ignoring case.
     * This method should be used only for very small arrays.
     *
     * @param  array The array to search in. May be {@code null}.
     * @param  value The value to search.
     * @return {@code true} if the array is non-null and contains the given value,
     *         or {@code false} otherwise.
     */
    public static boolean containsIgnoreCase(final String[] array, final String value) {
        return ArraysExt.containsIgnoreCase(array, value);
    }

    /**
     * Returns {@code true} if the specified array contains the specified reference.
     * The comparisons are performed using the {@code ==} operator.
     * <p>
     * This method should be used only for very small arrays, or for searches to be performed
     * only once, because it performs a linear search. If more than one search need to be done
     * on the same array, consider using {@link java.util.IdentityHashMap} instead.
     *
     * @param  array The array to search in. May be {@code null} and may contains null elements.
     * @param  value The value to search. May be {@code null}.
     * @return {@code true} if the array is non-null and contains the value (which may be null),
     *         or {@code false} otherwise.
     *
     * @since 3.17
     */
    public static boolean containsIdentity(final Object[] array, final Object value) {
        return ArraysExt.containsIdentity(array, value);
    }

    /**
     * Returns {@code true} if the specified array contains the specified value.
     * The comparisons are performed using the {@link Object#equals(Object)} method.
     * <p>
     * This method should be used only for very small arrays, or for searches to be performed
     * only once, because it performs a linear search. If more than one search need to be done
     * on the same array, consider using {@link java.util.HashSet} instead.
     *
     * @param  array The array to search in. May be {@code null} and may contains null elements.
     * @param  value The value to search. May be {@code null}.
     * @return {@code true} if the array is non-null and contains the value (which may be null),
     *         or {@code false} otherwise.
     *
     * @see #intersects(Object[], Object[])
     */
    public static boolean contains(final Object[] array, final Object value) {
<<<<<<< HEAD
        if (array != null) {
            for (final Object element : array) {
                if (Utilities.equals(element, value)) {
                    return true;
                }
            }
        }
        return false;
=======
        return ArraysExt.contains(array, value);
>>>>>>> 00921351
    }

    /**
     * Returns {@code true} if at least one element in the first array is {@linkplain Object#equals
     * equals} to an element in the second array. The element doesn't need to be at the same index
     * in both array.
     * <p>
     * This method should be used only for very small arrays since it may be very slow. If the
     * arrays are large or if an array will be involved in more than one search, consider using
     * {@link java.util.HashSet} instead.
     *
     * @param array1 The first array, or {@code null}.
     * @param array2 The second array, or {@code null}.
     * @return {@code true} if both array are non-null and have at least one element in common.
     *
     * @see #contains(Object[], Object)
     */
    public static boolean intersects(final Object[] array1, final Object[] array2) {
        return ArraysExt.intersects(array1, array2);
    }

    /**
     * Returns the concatenation of all given arrays. This method performs the following checks:
     * <p>
     * <ul>
     *   <li>If the {@code arrays} argument is {@code null} or contains only {@code null}
     *       elements, then this method returns {@code null}.</li>
     *   <li>Otherwise if the {@code arrays} argument contains exactly one non-null array with
     *       a length greater than zero, then that array is returned. It is not copied.</li>
     *   <li>Otherwise a new array with a length equals to the sum of the length of every
     *       non-null arrays is created, and the content of non-null arrays are appended
     *       in the new array in declaration order.</li>
     * </ul>
     *
     * @param <T>    The type of arrays.
     * @param arrays The arrays to concatenate, or {@code null}.
     * @return       The concatenation of all non-null arrays (may be a direct reference to one
     *               of the given array if it can be returned with no change), or {@code null}.
     *
     * @see #append(Object[], Object)
     * @see #unionSorted(int[], int[])
     *
     * @since 3.07
     */
    public static <T> T[] concatenate(final T[]... arrays) {
        return ArraysExt.concatenate(arrays);
    }

    /**
     * Returns the union of two sorted arrays. The input arrays shall be sorted in strictly
     * increasing order (for performance raison, this is verified only if assertions are enabled).
     * The output array is the union of the input arrays without duplicated values, with elements
     * in strictly increasing order.
     *
     * @param  array1 The first array, or {@code null}.
     * @param  array2 The second array, or {@code null}.
     * @return The union of the given array without duplicated values, or {@code null} if the two
     *         given arrays were null. May be one of the given arrays.
     *
     * @since 3.20 (derived from 3.04)
     *
     * @see #concatenate(Object[][])
     */
    public static int[] unionSorted(final int[] array1, final int[] array2) {
        return ArraysExt.unionOfSorted(array1, array2);
    }
}<|MERGE_RESOLUTION|>--- conflicted
+++ resolved
@@ -961,25 +961,7 @@
      * @since 3.20
      */
     public static int removeDuplicated(final Object[] array) {
-<<<<<<< HEAD
-        if (array == null) {
-            return 0;
-        }
-        int length = array.length;
-        for (int i=length; --i>=0;) {
-            final Object value = array[i];
-            for (int j=i; --j>=0;) {
-                if (Utilities.equals(array[j], value)) {
-                    System.arraycopy(array, i+1, array, i, --length - i);
-                    array[length] = null;
-                    break;
-                }
-            }
-        }
-        return length;
-=======
         return ArraysExt.removeDuplicated(array);
->>>>>>> 00921351
     }
 
     /**
@@ -1233,18 +1215,7 @@
      * @see #intersects(Object[], Object[])
      */
     public static boolean contains(final Object[] array, final Object value) {
-<<<<<<< HEAD
-        if (array != null) {
-            for (final Object element : array) {
-                if (Utilities.equals(element, value)) {
-                    return true;
-                }
-            }
-        }
-        return false;
-=======
         return ArraysExt.contains(array, value);
->>>>>>> 00921351
     }
 
     /**
