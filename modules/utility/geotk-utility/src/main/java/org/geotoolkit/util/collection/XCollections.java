--- conflicted
+++ resolved
@@ -178,22 +178,9 @@
      *
      * @deprecated Moved to {@link CollectionsExt#immutableSet(E[])}.
      */
-<<<<<<< HEAD
-    public static <E> Set<E> immutableSet(final E... array) {
-        if (array == null) {
-            return null;
-        }
-        switch (array.length) {
-            case 0:  return Collections.emptySet();
-            case 1:  return Collections.singleton(array[0]);
-            default: return Collections.unmodifiableSet(new LinkedHashSet<E>(Arrays.asList(array)));
-        }
-=======
-    @Deprecated
-    @SafeVarargs
+    @Deprecated
     public static <E> Set<E> immutableSet(final E... array) {
         return CollectionsExt.immutableSet(array);
->>>>>>> 00921351
     }
 
     /**
@@ -271,38 +258,7 @@
      */
     @Deprecated
     public static Collection<?> asCollection(final Object value) {
-<<<<<<< HEAD
-        if (value == null) {
-            return Collections.emptyList();
-        }
-        if (value instanceof Collection<?>) {
-            return (Collection<?>) value;
-        }
-        if (value instanceof Object[]) {
-            return Arrays.asList((Object[]) value);
-        }
-        if (value instanceof Iterable<?>) {
-            final List<Object> list = new ArrayList<Object>();
-            for (final Object element : (Iterable<?>) value) {
-                list.add(element);
-            }
-            return list;
-        }
-        if (value instanceof Iterator<?>) {
-            final Iterator<?> it = (Iterator<?>) value;
-            final List<Object> list = new ArrayList<Object>();
-            while (it.hasNext()) {
-                list.add(it.next());
-            }
-            return list;
-        }
-        if (value instanceof Enumeration<?>) {
-            return Collections.list((Enumeration<?>) value);
-        }
-        return Collections.singletonList(value);
-=======
         return CollectionsExt.toCollection(value);
->>>>>>> 00921351
     }
 
     /**
@@ -331,14 +287,7 @@
      */
     @Deprecated
     public static <T> List<T> asList(final Collection<T> collection) {
-<<<<<<< HEAD
-        if (collection instanceof List<?>) {
-            return (List<T>) collection;
-        }
-        return new ArrayList<T>(collection);
-=======
         return CollectionsExt.toList(collection);
->>>>>>> 00921351
     }
 
     /**
@@ -395,7 +344,8 @@
      */
     @SuppressWarnings({"unchecked","rawtypes"})
     public static <T extends Comparable<T>> Comparator<Collection<T>> collectionComparator() {
-        return (Comparator) CollectionsExt.listComparator();
+        Comparator c = (Comparator) CollectionsExt.listComparator();
+        return c;
     }
 
     /**
@@ -441,40 +391,7 @@
      */
     @Deprecated
     public static <E> Collection<E> copy(final Collection<E> collection) {
-<<<<<<< HEAD
-        if (collection == null) {
-            return null;
-        }
-        /*
-         * We will use the clone() method when possible because they are
-         * implemented in a more efficient way than the copy constructors.
-         */
-        final Class<?> type = collection.getClass();
-        if (collection instanceof Set<?>) {
-            if (collection instanceof SortedSet<?>) {
-                if (type == TreeSet.class) {
-                    return (Collection<E>) ((TreeSet<E>) collection).clone();
-                }
-                return new TreeSet<E>(collection);
-            }
-            if (type == HashSet.class || type == LinkedHashSet.class) {
-                return (Collection<E>) ((HashSet<E>) collection).clone();
-            }
-            return new LinkedHashSet<E>(collection);
-        }
-        if (collection instanceof Queue<?>) {
-            if (type == LinkedList.class) {
-                return (Collection<E>) ((LinkedList<E>) collection).clone();
-            }
-            return new LinkedList<E>(collection);
-        }
-        if (type == ArrayList.class) {
-            return (Collection<E>) ((ArrayList<E>) collection).clone();
-        }
-        return new ArrayList<E>(collection);
-=======
         return CollectionsExt.modifiableCopy(collection);
->>>>>>> 00921351
     }
 
     /**
@@ -500,27 +417,6 @@
      */
     @Deprecated
     public static <K,V> Map<K,V> copy(final Map<K,V> map) {
-<<<<<<< HEAD
-        if (map == null) {
-            return null;
-        }
-        /*
-         * We will use the clone() method when possible because they are
-         * implemented in a more efficient way than the copy constructors.
-         */
-        final Class<?> type = map.getClass();
-        if (map instanceof SortedMap<?,?>) {
-            if (type == TreeMap.class) {
-                return (Map<K,V>) ((TreeMap<K,V>) map).clone();
-            }
-            return new TreeMap<K,V>(map);
-        }
-        if (type == HashMap.class || type == LinkedHashMap.class) {
-            return (Map<K,V>) ((HashMap<K,V>) map).clone();
-        }
-        return new LinkedHashMap<K,V>(map);
-=======
         return CollectionsExt.modifiableCopy(map);
->>>>>>> 00921351
     }
 }