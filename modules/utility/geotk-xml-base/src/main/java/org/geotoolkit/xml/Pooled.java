--- conflicted
+++ resolved
@@ -216,7 +216,6 @@
      */
     public final void setProperty(String name, final Object value) throws PropertyException {
         try {
-<<<<<<< HEAD
             // TODO: Use strings in switch with JDK 7.
             if (name.equals(XML.CONVERTERS)) {
                 converters = (ObjectConverters) value;
@@ -228,6 +227,10 @@
             }
             if (name.equals(XML.SCHEMAS)) {
                 schemas = InternalUtilities.subset((Map<?,?>) value, String.class, "gmd");
+                return;
+            }
+            if (name.equals(XML.GML_VERSION)) {
+                versionGML = (value instanceof CharSequence) ? new Version(value.toString()) : (Version) value;
                 return;
             }
             if (name.equals(XML.LOCALE)) {
@@ -245,41 +248,6 @@
                 if (XArrays.containsIgnoreCase(substitutes, "country"))  mask |= SUBSTITUTE_COUNTRY;
                 bitMasks = mask;
                 return;
-=======
-            switch (name) {
-                case XML.CONVERTERS: {
-                    converters = (ObjectConverters) value;
-                    return;
-                }
-                case XML.LINKER: {
-                    linker = (ObjectLinker) value;
-                    return;
-                }
-                case XML.SCHEMAS: {
-                    schemas = InternalUtilities.subset((Map<?,?>) value, String.class, "gmd");
-                    return;
-                }
-                case XML.GML_VERSION: {
-                    versionGML = (value instanceof CharSequence) ? new Version(value.toString()) : (Version) value;
-                    return;
-                }
-                case XML.LOCALE: {
-                    locale = (Locale) value;
-                    return;
-                }
-                case XML.TIMEZONE: {
-                    timezone = (TimeZone) value;
-                    return;
-                }
-                case XML.STRING_SUBSTITUTES: {
-                    int mask = 0;
-                    final String[] substitutes = Strings.split((String) value, ',');
-                    if (XArrays.containsIgnoreCase(substitutes, "language")) mask |= SUBSTITUTE_LANGUAGE;
-                    if (XArrays.containsIgnoreCase(substitutes, "country"))  mask |= SUBSTITUTE_COUNTRY;
-                    bitMasks = mask;
-                    return;
-                }
->>>>>>> d4fdd0f1
             }
         } catch (ClassCastException e) {
             throw new PropertyException(Errors.format(Errors.Keys.BAD_PROPERTY_TYPE_$2,
@@ -299,7 +267,6 @@
      * A method which is common to both {@code Marshaller} and {@code Unmarshaller}.
      */
     public final Object getProperty(final String name) throws PropertyException {
-<<<<<<< HEAD
         // TODO: Use strings in switch with JDK 7.
         if (name.equals(XML.CONVERTERS)) {
             return converters;
@@ -307,6 +274,8 @@
             return linker;
         } else if (name.equals(XML.SCHEMAS)) {
             return schemas;
+        } else if (name.equals(XML.GML_VERSION)) {
+            return versionGML;
         } else if (name.equals(XML.LOCALE)) {
             return locale;
         } else if (name.equals(XML.TIMEZONE)) {
@@ -319,28 +288,6 @@
             if (length != 0) {
                 buffer.setLength(length - 1); // Remove the last coma.
                 return buffer.toString();
-=======
-        switch (name) {
-            case XML.CONVERTERS:  return converters;
-            case XML.LINKER:      return linker;
-            case XML.SCHEMAS:     return schemas;
-            case XML.GML_VERSION: return versionGML;
-            case XML.LOCALE:      return locale;
-            case XML.TIMEZONE:    return timezone;
-            case XML.STRING_SUBSTITUTES: {
-                final StringBuilder buffer = new StringBuilder();
-                if ((bitMasks & SUBSTITUTE_LANGUAGE) != 0) buffer.append("language,");
-                if ((bitMasks & SUBSTITUTE_COUNTRY)  != 0) buffer.append("country,");
-                final int length = buffer.length();
-                if (length != 0) {
-                    buffer.setLength(length - 1); // Remove the last coma.
-                    return buffer.toString();
-                }
-                return null;
-            }
-            default: {
-                return getStandardProperty(convertPropertyKey(name));
->>>>>>> d4fdd0f1
             }
             return null;
         } else {
